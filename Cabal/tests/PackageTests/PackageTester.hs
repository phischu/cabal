module PackageTests.PackageTester (
        PackageSpec(..),
        Success(..),
        Result(..),
        cabal_configure,
        cabal_build,
        cabal_test,
        cabal_bench,
        cabal_install,
        unregister,
        run
    ) where

import qualified Control.Exception.Extensible as E
import System.Directory
import System.FilePath
import System.IO
import System.Posix.IO
import System.Process
import System.Exit
import Control.Concurrent.Chan
import Control.Concurrent.MVar
import Control.Concurrent
import Control.Monad
import Data.List
import Data.Maybe
import qualified Data.ByteString.Char8 as C


data PackageSpec =
    PackageSpec {
        directory  :: FilePath,
        configOpts :: [String]
    }

data Success = Failure
             | ConfigureSuccess
             | BuildSuccess
             | InstallSuccess
             | TestSuccess
             | BenchSuccess
             deriving (Eq, Show)

data Result = Result {
        successful :: Bool,
        success    :: Success,
        outputText :: String
    }
    deriving Show

nullResult :: Result
nullResult = Result True Failure ""

recordRun :: (String, ExitCode, String) -> Success -> Result -> Result
recordRun (cmd, exitCode, exeOutput) thisSucc res =
    res {
        successful = successful res && exitCode == ExitSuccess,
        success = if exitCode == ExitSuccess then thisSucc
                                             else success res,
        outputText =
            (if null $ outputText res then "" else outputText res ++ "\n") ++
                cmd ++ "\n" ++ exeOutput
    }

cabal_configure :: PackageSpec -> IO Result
cabal_configure spec = do
    res <- doCabalConfigure spec
    record spec res
    return res

doCabalConfigure :: PackageSpec -> IO Result
doCabalConfigure spec = do
    cleanResult@(_, _, cleanOutput) <- cabal spec ["clean"]
    requireSuccess cleanResult
    res <- cabal spec $ ["configure", "--user"] ++ configOpts spec
    return $ recordRun res ConfigureSuccess nullResult

doCabalBuild :: PackageSpec -> IO Result
doCabalBuild spec = do
    configResult <- doCabalConfigure spec
    if successful configResult
        then do
            res <- cabal spec ["build"]
            return $ recordRun res BuildSuccess configResult
        else
            return configResult

cabal_build :: PackageSpec -> IO Result
cabal_build spec = do
    res <- doCabalBuild spec
    record spec res
    return res

unregister :: String -> IO ()
unregister libraryName = do
    res@(_, _, output) <- run Nothing "ghc-pkg" ["unregister", "--user", libraryName]
    if "cannot find package" `isInfixOf` output
        then return ()
        else requireSuccess res

-- | Install this library in the user area
cabal_install :: PackageSpec -> IO Result
cabal_install spec = do
    buildResult <- doCabalBuild spec
    res <- if successful buildResult
        then do
            res <- cabal spec ["install"]
            return $ recordRun res InstallSuccess buildResult
        else
            return buildResult
    record spec res
    return res

cabal_test :: PackageSpec -> [String] -> IO Result
cabal_test spec extraArgs = do
    res <- cabal spec $ "test" : extraArgs
    let r = recordRun res TestSuccess nullResult
    record spec r
    return r

cabal_bench :: PackageSpec -> [String] -> IO Result
cabal_bench spec extraArgs = do
    res <- cabal spec $ "bench" : extraArgs
    let r = recordRun res BenchSuccess nullResult
    record spec r
    return r

-- | Returns the command that was issued, the return code, and hte output text
cabal :: PackageSpec -> [String] -> IO (String, ExitCode, String)
cabal spec cabalArgs = do
    wd <- getCurrentDirectory
    r <- run (Just $ directory spec) "ghc"
             [ "--make"
<<<<<<< HEAD
             , "-fhpc"
             , "-package-conf " ++ wd </> "../dist/package.conf.inplace"
=======
-- HPC causes trouble -- see #1012
--             , "-fhpc"
             , "-package-db " ++ wd </> "../dist/package.conf.inplace"
>>>>>>> 6a6a36ef
             , "Setup.hs"
             ]
    requireSuccess r
    run (Just $ directory spec) (wd </> directory spec </> "Setup") cabalArgs

-- | Returns the command that was issued, the return code, and hte output text
run :: Maybe FilePath -> String -> [String] -> IO (String, ExitCode, String)
run cwd cmd args = do
    -- Posix-specific
    (outf, outf0) <- createPipe
    (errf, errf0) <- createPipe
    outh <- fdToHandle outf
    outh0 <- fdToHandle outf0
    errh <- fdToHandle errf
    errh0 <- fdToHandle errf0
    pid <- runProcess cmd args cwd Nothing Nothing (Just outh0) (Just errh0)

    {-
    -- ghc-6.10.1 specific
    (Just inh, Just outh, Just errh, pid) <-
        createProcess (proc cmd args){ std_in  = CreatePipe,
                                       std_out = CreatePipe,
                                       std_err = CreatePipe,
                                       cwd     = cwd }
    hClose inh -- done with stdin
    -}

    -- fork off a thread to start consuming the output
    outChan <- newChan
    forkIO $ suckH outChan outh
    forkIO $ suckH outChan errh

    output <- suckChan outChan

    hClose outh
    hClose errh

    -- wait on the process
    ex <- waitForProcess pid
    let fullCmd = intercalate " " $ cmd:args
    return ("\"" ++ fullCmd ++ "\" in " ++ fromMaybe "" cwd,
        ex, output)
  where
    suckH chan h = do
        eof <- hIsEOF h
        if eof
            then writeChan chan Nothing
            else do
                c <- hGetChar h
                writeChan chan $ Just c
                suckH chan h
    suckChan chan = sc' chan 2 []
      where
        sc' _ 0 acc = return $ reverse acc
        sc' chan eofs acc = do
            mC <- readChan chan
            case mC of
                Just c -> sc' chan eofs (c:acc)
                Nothing -> sc' chan (eofs-1) acc

requireSuccess :: (String, ExitCode, String) -> IO ()
requireSuccess (cmd, exitCode, output) = do
    case exitCode of
        ExitSuccess -> return ()
        ExitFailure r -> do
            ioError $ userError $ "Command " ++ cmd ++ " failed."

record :: PackageSpec -> Result -> IO ()
record spec res = do
    C.writeFile (directory spec </> "test-log.txt") (C.pack $ outputText res)
<|MERGE_RESOLUTION|>--- conflicted
+++ resolved
@@ -131,14 +131,9 @@
     wd <- getCurrentDirectory
     r <- run (Just $ directory spec) "ghc"
              [ "--make"
-<<<<<<< HEAD
-             , "-fhpc"
-             , "-package-conf " ++ wd </> "../dist/package.conf.inplace"
-=======
 -- HPC causes trouble -- see #1012
 --             , "-fhpc"
-             , "-package-db " ++ wd </> "../dist/package.conf.inplace"
->>>>>>> 6a6a36ef
+             , "-package-conf " ++ wd </> "../dist/package.conf.inplace"
              , "Setup.hs"
              ]
     requireSuccess r
