--- conflicted
+++ resolved
@@ -115,11 +115,7 @@
 import Control.Monad
     ( when, unless, foldM, filterM )
 import Data.List
-<<<<<<< HEAD
-    ( nub, partition, isPrefixOf, inits, find, sortBy )
-=======
     ( (\\), nub, partition, isPrefixOf, inits )
->>>>>>> 5c70361b
 import Data.Maybe
     ( isNothing, catMaybes, fromMaybe )
 import Data.Monoid
@@ -139,19 +135,9 @@
 import Distribution.Text
     ( Text(disp), display, simpleParse )
 import Text.PrettyPrint
-<<<<<<< HEAD
-    ( comma, punctuate, render, nest, sep )
-import Distribution.Compat.Exception
-    ( catchExit, catchIO )
-import Data.Ord
-    ( comparing )
-import Data.Either
-    ( lefts, rights )
-=======
     ( render, (<>), ($+$), char, text, comma
     , quotes, punctuate, nest, sep, hsep )
 import Distribution.Compat.Exception ( catchExit, catchIO )
->>>>>>> 5c70361b
 
 import qualified Data.ByteString.Lazy.Char8 as BS.Char8
 
@@ -406,37 +392,6 @@
         checkPackageProblems verbosity pkg_descr0
           (updatePackageDescription pbi pkg_descr)
 
-<<<<<<< HEAD
-        -- we first select the package instances that are specified
-        -- on the command line via --dependency
-        -- we then resolve the remaining not yet satisfied constraints
-        -- packages with higher version have primary priority
-        -- packages that were installed later have secondary priority
-
-        let maybeDependencies    = map
-                (PackageIndex.lookupInstalledPackageId installedPackageSet)
-                (configDependencies cfg)
-            selectedDependencies = catMaybes maybeDependencies
-            failedDependencies   = [ ipid |
-                (ipid,Nothing) <- zip (configDependencies cfg) maybeDependencies ]
-
-            alreadySatisfied :: Dependency -> Bool
-            alreadySatisfied (Dependency name versionRange) = or [
-                name == packageName selectedPackage &&
-                withinRange (packageVersion selectedPackage) versionRange |
-                selectedPackage <- selectedDependencies ]
-            remainingConstraints = filter (not . alreadySatisfied) (buildDepends pkg_descr)
-
-            perhapsResolvedConstraints = map (selectDependency internalPackageSet installedPackageSet) remainingConstraints
-            failedConstraints = lefts perhapsResolvedConstraints
-            resolvedPackages = rights perhapsResolvedConstraints
-
-            resolvedInternalPackages = [ pkgid  | InternalDependency _ pkgid <- resolvedPackages]
-            resolvedExternalPackages = [ pkg    | ExternalDependency _ pkg   <- resolvedPackages]
-
-            internalPkgDeps = resolvedInternalPackages
-            externalPkgDeps = resolvedExternalPackages ++ selectedDependencies 
-=======
         let selectDependencies :: [Dependency] ->
                                   ([FailedDependency], [ResolvedDependency])
             selectDependencies =
@@ -451,7 +406,6 @@
                               | InternalDependency _ pkgid <- allPkgDeps ]
             externalPkgDeps = [ pkg
                               | ExternalDependency _ pkg   <- allPkgDeps ]
->>>>>>> 5c70361b
 
         when (not (null internalPkgDeps)
               && not (newPackageDepsBehaviour pkg_descr)) $
@@ -561,68 +515,6 @@
                                           "--enable-split-objs; ignoring")
                                     return False
 
-<<<<<<< HEAD
-        -- The externalPkgDeps contains all the package deps for the whole package
-        -- but we need to select the subset for this specific component.
-        -- we just take the subset for the package names this component
-        -- needs. Note, this only works because we cannot yet depend on two
-        -- versions of the same package.
-        let configLib lib = configComponent (libBuildInfo lib)
-            configExe exe = (exeName exe, configComponent (buildInfo exe))
-            configTest test = (testName test,
-                    configComponent(testBuildInfo test))
-            configBenchmark bm = (benchmarkName bm,
-                    configComponent(benchmarkBuildInfo bm))
-            configComponent bi = ComponentLocalBuildInfo {
-              componentPackageDeps =
-                if newPackageDepsBehaviour pkg_descr'
-                  then [ (installedPackageId pkg, packageId pkg)
-                       | pkg <- selectSubset bi externalPkgDeps ]
-                    ++ [ (inplacePackageId pkgid, pkgid)
-                       | pkgid <- selectSubset bi internalPkgDeps ]
-                  else [ (installedPackageId pkg, packageId pkg)
-                       | pkg <- externalPkgDeps ]
-            }
-            selectSubset :: Package pkg => BuildInfo -> [pkg] -> [pkg]
-            selectSubset bi pkgs =
-                [ pkg | pkg <- pkgs, packageName pkg `elem` names ]
-              where
-                names = [ name | Dependency name _ <- targetBuildDepends bi ]
-
-        -- Obtains the intrapackage dependencies for the given component
-        let ipDeps component =
-                 mapMaybe exeDepToComp (buildTools bi)
-              ++ mapMaybe libDepToComp (targetBuildDepends bi)
-              where
-                bi = foldComponent libBuildInfo buildInfo testBuildInfo
-                     benchmarkBuildInfo component
-                exeDepToComp (Dependency (PackageName name) _) =
-                  CExe `fmap` find ((==) name . exeName)
-                                (executables pkg_descr')
-                libDepToComp (Dependency pn _)
-                  | pn `elem` map packageName internalPkgDeps =
-                    CLib `fmap` library pkg_descr'
-                libDepToComp _ = Nothing
-
-        let sccs = (stronglyConnCompR . map lkup . vertices . transposeG) g
-              where (g, lkup, _) = graphFromEdges
-                                 $ allComponentsBy pkg_descr'
-                                 $ \c -> (c, key c, map key (ipDeps c))
-                    key          = foldComponent (const "library") exeName
-                                   testName benchmarkName
-
-        -- check for cycles in the dependency graph
-        buildOrder <- forM sccs $ \scc -> case scc of
-          AcyclicSCC (c,_,_) -> return (foldComponent (const CLibName)
-                                                      (CExeName . exeName)
-                                                      (CTestName . testName)
-                                                      (CBenchName . benchmarkName)
-                                                      c)
-          CyclicSCC vs ->
-            die $ "Found cycle in intrapackage dependency graph:\n  "
-                ++ intercalate " depends on "
-                     (map (\(_,k,_) -> "'" ++ k ++ "'") (vs ++ [head vs]))
-=======
         let sharedLibsByDefault =
               case compilerId comp of
                 CompilerId GHC _ ->
@@ -630,7 +522,6 @@
                   -- library, so we build one by default.
                   GHC.ghcDynamic comp
                 _ -> False
->>>>>>> 5c70361b
 
         let lbi = LocalBuildInfo {
                     configFlags         = cfg,
@@ -771,33 +662,6 @@
     [(_,[pkg])] | packageVersion pkg `withinRange` vr
            -> Right $ InternalDependency dep (packageId pkg)
 
-<<<<<<< HEAD
-    _      -> case PackageIndex.lookupDependency installedIndex dep of
-      []   -> Left  $ DependencyNotExists pkgname
-      pkgs -> Right $ ExternalDependency dep $
-                case last pkgs of
-                  (_ver, instances) -> head (sortByPriority instances)
-
--- FIXME: Exact duplicate in GHC's Packages module
--- Packages are sorted by descending priority defined below
-sortByPriority :: [InstalledPackageInfo_ m] -> [InstalledPackageInfo_ m]
-sortByPriority = sortBy (flip priority)
-
--- higher priority is given to packages with higher version and if 
--- versions are equal then to ones with bigger timestamp and if
--- timestamps are equal ...
-priority :: InstalledPackageInfo_ m -> InstalledPackageInfo_ m -> Ordering
-priority ipi1 ipi2 = case priorityByVersion ipi1 ipi2 of
-                         EQ -> priorityByTimestamp ipi1 ipi2
-                         o  -> o
-
-priorityByVersion :: InstalledPackageInfo_ m -> InstalledPackageInfo_ m -> Ordering
-priorityByVersion = comparing (pkgVersion.sourcePackageId)
-
-priorityByTimestamp :: InstalledPackageInfo_ m -> InstalledPackageInfo_ m -> Ordering
-priorityByTimestamp = comparing timeStamp
---
-=======
     _      -> case Map.lookup pkgname requiredDepsMap of
       -- If we know the exact pkg to use, then use it.
       Just pkginstance -> Right (ExternalDependency dep pkginstance)
@@ -807,7 +671,6 @@
         pkgs -> Right $ ExternalDependency dep $
                 case last pkgs of
                   (_ver, pkginstances) -> head pkginstances
->>>>>>> 5c70361b
 
 reportSelectedDependencies :: Verbosity
                            -> [Either InstalledPackageInfo ResolvedDependency]
