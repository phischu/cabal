-----------------------------------------------------------------------------
-- |
-- Module      :  Distribution.Simple.Setup
-- Copyright   :  Isaac Jones 2003-2004
--                Duncan Coutts 2007
-- License     :  BSD3
--
-- Maintainer  :  cabal-devel@haskell.org
-- Portability :  portable
--
-- This is a big module, but not very complicated. The code is very regular
-- and repetitive. It defines the command line interface for all the Cabal
-- commands. For each command (like @configure@, @build@ etc) it defines a type
-- that holds all the flags, the default set of flags and a 'CommandUI' that
-- maps command line flags to and from the corresponding flags type.
--
-- All the flags types are instances of 'Monoid', see
-- <http://www.haskell.org/pipermail/cabal-devel/2007-December/001509.html>
-- for an explanation.
--
-- The types defined here get used in the front end and especially in
-- @cabal-install@ which has to do quite a bit of manipulating sets of command
-- line flags.
--
-- This is actually relatively nice, it works quite well. The main change it
-- needs is to unify it with the code for managing sets of fields that can be
-- read and written from files. This would allow us to save configure flags in
-- config files.

{-# LANGUAGE CPP #-}

module Distribution.Simple.Setup (

  GlobalFlags(..),   emptyGlobalFlags,   defaultGlobalFlags,   globalCommand,
  ConfigFlags(..),   emptyConfigFlags,   defaultConfigFlags,   configureCommand,
  configAbsolutePaths, readPackageDbList, showPackageDbList,
  CopyFlags(..),     emptyCopyFlags,     defaultCopyFlags,     copyCommand,
  InstallFlags(..),  emptyInstallFlags,  defaultInstallFlags,  installCommand,
  HaddockFlags(..),  emptyHaddockFlags,  defaultHaddockFlags,  haddockCommand,
  HscolourFlags(..), emptyHscolourFlags, defaultHscolourFlags, hscolourCommand,
  BuildFlags(..),    emptyBuildFlags,    defaultBuildFlags,    buildCommand,
  buildVerbose,
  ReplFlags(..),                         defaultReplFlags,     replCommand,
  CleanFlags(..),    emptyCleanFlags,    defaultCleanFlags,    cleanCommand,
  RegisterFlags(..), emptyRegisterFlags, defaultRegisterFlags, registerCommand,
                                                               unregisterCommand,
  SDistFlags(..),    emptySDistFlags,    defaultSDistFlags,    sdistCommand,
  TestFlags(..),     emptyTestFlags,     defaultTestFlags,     testCommand,
  TestShowDetails(..),
  BenchmarkFlags(..), emptyBenchmarkFlags,
  defaultBenchmarkFlags, benchmarkCommand,
  CopyDest(..),
  configureArgs, configureOptions, configureCCompiler, configureLinker,
  buildOptions, haddockOptions, installDirsOptions,
  programConfigurationOptions, programConfigurationPaths',

  defaultDistPref,

  Flag(..),
  toFlag,
  fromFlag,
  fromFlagOrDefault,
  flagToMaybe,
  flagToList,
  boolOpt, boolOpt', trueArg, falseArg, optionVerbosity, optionNumJobs ) where

import Distribution.Compiler ()
import Distribution.ReadE
import Distribution.Text
         ( Text(..), display )
import qualified Distribution.Compat.ReadP as Parse
import qualified Text.PrettyPrint as Disp
<<<<<<< HEAD
import Distribution.Package ( Dependency(..), InstalledPackageId )
=======
import Distribution.Package ( Dependency(..)
                            , PackageName
                            , InstalledPackageId )
>>>>>>> 5c70361b
import Distribution.PackageDescription
         ( FlagName(..), FlagAssignment )
import Distribution.Simple.Command hiding (boolOpt, boolOpt')
import qualified Distribution.Simple.Command as Command
import Distribution.Simple.Compiler
         ( CompilerFlavor(..), defaultCompilerFlavor, PackageDB(..)
         , OptimisationLevel(..), flagToOptimisationLevel
         , absolutePackageDBPath )
import Distribution.Simple.Utils
         ( wrapLine, lowercase, intercalate )
import Distribution.Simple.Program (Program(..), ProgramConfiguration,
                             requireProgram,
                             programInvocation, progInvokePath, progInvokeArgs,
                             knownPrograms,
                             addKnownProgram, emptyProgramConfiguration,
                             haddockProgram, ghcProgram, gccProgram, ldProgram)
import Distribution.Simple.InstallDirs
         ( InstallDirs(..), CopyDest(..),
           PathTemplate, toPathTemplate, fromPathTemplate )
import Distribution.Verbosity

import Control.Monad (liftM)
import Data.List   ( sort )
import Data.Char   ( isSpace, isAlpha )
import Data.Monoid ( Monoid(..) )

-- FIXME Not sure where this should live
defaultDistPref :: FilePath
defaultDistPref = "dist"

-- ------------------------------------------------------------
-- * Flag type
-- ------------------------------------------------------------

-- | All flags are monoids, they come in two flavours:
--
-- 1. list flags eg
--
-- > --ghc-option=foo --ghc-option=bar
--
-- gives us all the values ["foo", "bar"]
--
-- 2. singular value flags, eg:
--
-- > --enable-foo --disable-foo
--
-- gives us Just False
-- So this Flag type is for the latter singular kind of flag.
-- Its monoid instance gives us the behaviour where it starts out as
-- 'NoFlag' and later flags override earlier ones.
--
data Flag a = Flag a | NoFlag deriving (Show, Read, Eq)

instance Functor Flag where
  fmap f (Flag x) = Flag (f x)
  fmap _ NoFlag  = NoFlag

instance Monoid (Flag a) where
  mempty = NoFlag
  _ `mappend` f@(Flag _) = f
  f `mappend` NoFlag     = f

instance Bounded a => Bounded (Flag a) where
  minBound = toFlag minBound
  maxBound = toFlag maxBound

instance Enum a => Enum (Flag a) where
  fromEnum = fromEnum . fromFlag
  toEnum   = toFlag   . toEnum
  enumFrom (Flag a) = map toFlag . enumFrom $ a
  enumFrom _        = []
  enumFromThen (Flag a) (Flag b) = toFlag `map` enumFromThen a b
  enumFromThen _        _        = []
  enumFromTo   (Flag a) (Flag b) = toFlag `map` enumFromTo a b
  enumFromTo   _        _        = []
  enumFromThenTo (Flag a) (Flag b) (Flag c) = toFlag `map` enumFromThenTo a b c
  enumFromThenTo _        _        _        = []

toFlag :: a -> Flag a
toFlag = Flag

fromFlag :: Flag a -> a
fromFlag (Flag x) = x
fromFlag NoFlag   = error "fromFlag NoFlag. Use fromFlagOrDefault"

fromFlagOrDefault :: a -> Flag a -> a
fromFlagOrDefault _   (Flag x) = x
fromFlagOrDefault def NoFlag   = def

flagToMaybe :: Flag a -> Maybe a
flagToMaybe (Flag x) = Just x
flagToMaybe NoFlag   = Nothing

flagToList :: Flag a -> [a]
flagToList (Flag x) = [x]
flagToList NoFlag   = []

allFlags :: [Flag Bool] -> Flag Bool
allFlags flags = if all (\f -> fromFlagOrDefault False f) flags
                 then Flag True
                 else NoFlag

-- ------------------------------------------------------------
-- * Global flags
-- ------------------------------------------------------------

-- In fact since individual flags types are monoids and these are just sets of
-- flags then they are also monoids pointwise. This turns out to be really
-- useful. The mempty is the set of empty flags and mappend allows us to
-- override specific flags. For example we can start with default flags and
-- override with the ones we get from a file or the command line, or both.

-- | Flags that apply at the top level, not to any sub-command.
data GlobalFlags = GlobalFlags {
    globalVersion        :: Flag Bool,
    globalNumericVersion :: Flag Bool
  }

defaultGlobalFlags :: GlobalFlags
defaultGlobalFlags  = GlobalFlags {
    globalVersion        = Flag False,
    globalNumericVersion = Flag False
  }

globalCommand :: CommandUI GlobalFlags
globalCommand = CommandUI {
    commandName         = "",
    commandSynopsis     = "",
    commandUsage        = \_ ->
         "This Setup program uses the Haskell Cabal Infrastructure.\n"
      ++ "See http://www.haskell.org/cabal/ for more information.\n",
    commandDescription  = Just $ \pname ->
         "For more information about a command use\n"
      ++ "  " ++ pname ++ " COMMAND --help\n\n"
      ++ "Typical steps for installing Cabal packages:\n"
      ++ concat [ "  " ++ pname ++ " " ++ x ++ "\n"
                | x <- ["configure", "build", "install"]],
    commandDefaultFlags = defaultGlobalFlags,
    commandOptions      = \_ ->
      [option ['V'] ["version"]
         "Print version information"
         globalVersion (\v flags -> flags { globalVersion = v })
         trueArg
      ,option [] ["numeric-version"]
         "Print just the version number"
         globalNumericVersion (\v flags -> flags { globalNumericVersion = v })
         trueArg
      ]
  }

emptyGlobalFlags :: GlobalFlags
emptyGlobalFlags = mempty

instance Monoid GlobalFlags where
  mempty = GlobalFlags {
    globalVersion        = mempty,
    globalNumericVersion = mempty
  }
  mappend a b = GlobalFlags {
    globalVersion        = combine globalVersion,
    globalNumericVersion = combine globalNumericVersion
  }
    where combine field = field a `mappend` field b

-- ------------------------------------------------------------
-- * Config flags
-- ------------------------------------------------------------

-- | Flags to @configure@ command
data ConfigFlags = ConfigFlags {
    --FIXME: the configPrograms is only here to pass info through to configure
    -- because the type of configure is constrained by the UserHooks.
    -- when we change UserHooks next we should pass the initial
    -- ProgramConfiguration directly and not via ConfigFlags
    configPrograms      :: ProgramConfiguration, -- ^All programs that cabal may
                                                 -- run

    configProgramPaths  :: [(String, FilePath)], -- ^user specified programs paths
    configProgramArgs   :: [(String, [String])], -- ^user specified programs args
    configProgramPathExtra :: [FilePath],        -- ^Extend the $PATH
    configHcFlavor      :: Flag CompilerFlavor, -- ^The \"flavor\" of the
                                                -- compiler, such as GHC or
                                                -- Hugs.
    configHcPath        :: Flag FilePath, -- ^given compiler location
    configHcPkg         :: Flag FilePath, -- ^given hc-pkg location
    configVanillaLib    :: Flag Bool,     -- ^Enable vanilla library
    configProfLib       :: Flag Bool,     -- ^Enable profiling in the library
    configSharedLib     :: Flag Bool,     -- ^Build shared library
    configDynExe        :: Flag Bool,     -- ^Enable dynamic linking of the
                                          -- executables.
    configProfExe       :: Flag Bool,     -- ^Enable profiling in the
                                          -- executables.
    configConfigureArgs :: [String],      -- ^Extra arguments to @configure@
    configOptimization  :: Flag OptimisationLevel,  -- ^Enable optimization.
    configProgPrefix    :: Flag PathTemplate, -- ^Installed executable prefix.
    configProgSuffix    :: Flag PathTemplate, -- ^Installed executable suffix.
    configInstallDirs   :: InstallDirs (Flag PathTemplate), -- ^Installation
                                                            -- paths
    configScratchDir    :: Flag FilePath,
    configExtraLibDirs  :: [FilePath],   -- ^ path to search for extra libraries
    configExtraIncludeDirs :: [FilePath],   -- ^ path to search for header files
    configInstalledPackageIdSuffix :: Flag String, -- ^ string to be appended to
                                                   -- InstalledPackageId

    configDistPref :: Flag FilePath, -- ^"dist" prefix
    configVerbosity :: Flag Verbosity, -- ^verbosity level
    configUserInstall :: Flag Bool,    -- ^The --user\/--global flag
    configPackageDBs :: [Maybe PackageDB], -- ^Which package DBs to use
    configGHCiLib   :: Flag Bool,      -- ^Enable compiling library for GHCi
    configSplitObjs :: Flag Bool,      -- ^Enable -split-objs with GHC
    configStripExes :: Flag Bool,      -- ^Enable executable stripping
    configStripLibs :: Flag Bool,      -- ^Enable library stripping
    configConstraints :: [Dependency], -- ^Additional constraints for
<<<<<<< HEAD
                                       -- dependencies
    configDependencies :: [InstalledPackageId], -- ^Required dependencies

=======
                                       -- dependencies.
    configDependencies :: [(PackageName, InstalledPackageId)],
      -- ^The packages depended on.
>>>>>>> 5c70361b
    configConfigurationsFlags :: FlagAssignment,
    configTests               :: Flag Bool, -- ^Enable test suite compilation
    configBenchmarks          :: Flag Bool, -- ^Enable benchmark compilation
    configLibCoverage         :: Flag Bool,
      -- ^Enable test suite program coverage.
    configExactConfiguration  :: Flag Bool
      -- ^All direct dependencies and flags are provided on the command line by
      -- the user via the '--dependency' and '--flags' options.
  }
  deriving (Read,Show)

configAbsolutePaths :: ConfigFlags -> IO ConfigFlags
configAbsolutePaths f =
  (\v -> f { configPackageDBs = v })
  `liftM` mapM (maybe (return Nothing) (liftM Just . absolutePackageDBPath))
  (configPackageDBs f)

defaultConfigFlags :: ProgramConfiguration -> ConfigFlags
defaultConfigFlags progConf = emptyConfigFlags {
    configPrograms     = progConf,
    configHcFlavor     = maybe NoFlag Flag defaultCompilerFlavor,
    configVanillaLib   = Flag True,
    configProfLib      = Flag False,
    configSharedLib    = NoFlag,
    configDynExe       = Flag False,
    configProfExe      = Flag False,
    configOptimization = Flag NormalOptimisation,
    configProgPrefix   = Flag (toPathTemplate ""),
    configProgSuffix   = Flag (toPathTemplate ""),
    configDistPref     = Flag defaultDistPref,
    configVerbosity    = Flag normal,
    configUserInstall  = Flag False,           --TODO: reverse this
#if defined(mingw32_HOST_OS)
    -- See #1589.
    configGHCiLib      = Flag True,
#else
    configGHCiLib      = Flag False,
#endif
    configSplitObjs    = Flag False, -- takes longer, so turn off by default
    configStripExes    = Flag True,
    configStripLibs    = Flag True,
    configTests        = Flag False,
    configBenchmarks   = Flag False,
    configLibCoverage  = Flag False,
    configExactConfiguration = Flag False
  }

configureCommand :: ProgramConfiguration -> CommandUI ConfigFlags
configureCommand progConf = makeCommand name shortDesc
                            longDesc defaultFlags options
  where
    name       = "configure"
    shortDesc  = "Prepare to build the package."
    longDesc   = Just (\_ -> programFlagsDescription progConf)
    defaultFlags = defaultConfigFlags progConf
    options showOrParseArgs =
         configureOptions showOrParseArgs
      ++ programConfigurationPaths   progConf showOrParseArgs
           configProgramPaths (\v fs -> fs { configProgramPaths = v })
      ++ programConfigurationOption progConf showOrParseArgs
           configProgramArgs (\v fs -> fs { configProgramArgs = v })
      ++ programConfigurationOptions progConf showOrParseArgs
           configProgramArgs (\v fs -> fs { configProgramArgs = v })

configureOptions :: ShowOrParseArgs -> [OptionField ConfigFlags]
configureOptions showOrParseArgs =
      [optionVerbosity configVerbosity
       (\v flags -> flags { configVerbosity = v })
      ,optionDistPref
         configDistPref (\d flags -> flags { configDistPref = d })
         showOrParseArgs

      ,option [] ["compiler"] "compiler"
         configHcFlavor (\v flags -> flags { configHcFlavor = v })
         (choiceOpt [ (Flag GHC, ("g", ["ghc"]), "compile with GHC")
                    , (Flag NHC, ([] , ["nhc98"]), "compile with NHC")
                    , (Flag JHC, ([] , ["jhc"]), "compile with JHC")
                    , (Flag LHC, ([] , ["lhc"]), "compile with LHC")
                    , (Flag Hugs,([] , ["hugs"]), "compile with Hugs")
                    , (Flag UHC, ([] , ["uhc"]), "compile with UHC")

                    -- "haskell-suite" compiler id string will be replaced
                    -- by a more specific one during the configure stage
                    , (Flag (HaskellSuite "haskell-suite"), ([] , ["haskell-suite"]),
                        "compile with a haskell-suite compiler")])

      ,option "w" ["with-compiler"]
         "give the path to a particular compiler"
         configHcPath (\v flags -> flags { configHcPath = v })
         (reqArgFlag "PATH")

      ,option "" ["with-hc-pkg"]
         "give the path to the package tool"
         configHcPkg (\v flags -> flags { configHcPkg = v })
         (reqArgFlag "PATH")
      ]
   ++ map liftInstallDirs installDirsOptions
   ++ [option "b" ["scratchdir"]
         "directory to receive the built package (hugs-only)"
         configScratchDir (\v flags -> flags { configScratchDir = v })
         (reqArgFlag "DIR")
      --TODO: eliminate scratchdir flag

      ,option "" ["program-prefix"]
          "prefix to be applied to installed executables"
          configProgPrefix
          (\v flags -> flags { configProgPrefix = v })
          (reqPathTemplateArgFlag "PREFIX")

      ,option "" ["program-suffix"]
          "suffix to be applied to installed executables"
          configProgSuffix (\v flags -> flags { configProgSuffix = v } )
          (reqPathTemplateArgFlag "SUFFIX")

      ,option "" ["library-vanilla"]
         "Vanilla libraries"
         configVanillaLib (\v flags -> flags { configVanillaLib = v })
         (boolOpt [] [])

      ,option "p" ["library-profiling"]
         "Library profiling"
         configProfLib (\v flags -> flags { configProfLib = v })
         (boolOpt "p" [])

      ,option "" ["shared"]
         "Shared library"
         configSharedLib (\v flags -> flags { configSharedLib = v })
         (boolOpt [] [])

      ,option "" ["executable-dynamic"]
         "Executable dynamic linking"
         configDynExe (\v flags -> flags { configDynExe = v })
         (boolOpt [] [])

      ,option "" ["executable-profiling"]
         "Executable profiling"
         configProfExe (\v flags -> flags { configProfExe = v })
         (boolOpt [] [])

      ,multiOption "optimization"
         configOptimization (\v flags -> flags { configOptimization = v })
         [optArg' "n" (Flag . flagToOptimisationLevel)
                     (\f -> case f of
                              Flag NoOptimisation      -> []
                              Flag NormalOptimisation  -> [Nothing]
                              Flag MaximumOptimisation -> [Just "2"]
                              _                        -> [])
                 "O" ["enable-optimization","enable-optimisation"]
                 "Build with optimization (n is 0--2, default is 1)",
          noArg (Flag NoOptimisation) []
                ["disable-optimization","disable-optimisation"]
                "Build without optimization"
         ]

      ,option "" ["library-for-ghci"]
         "compile library for use with GHCi"
         configGHCiLib (\v flags -> flags { configGHCiLib = v })
         (boolOpt [] [])

      ,option "" ["split-objs"]
         "split library into smaller objects to reduce binary sizes (GHC 6.6+)"
         configSplitObjs (\v flags -> flags { configSplitObjs = v })
         (boolOpt [] [])

      ,option "" ["executable-stripping"]
         "strip executables upon installation to reduce binary sizes"
         configStripExes (\v flags -> flags { configStripExes = v })
         (boolOpt [] [])

      ,option "" ["library-stripping"]
         "strip libraries upon installation to reduce binary sizes"
         configStripLibs (\v flags -> flags { configStripLibs = v })
         (boolOpt [] [])

      ,option "" ["configure-option"]
         "Extra option for configure"
         configConfigureArgs (\v flags -> flags { configConfigureArgs = v })
         (reqArg' "OPT" (\x -> [x]) id)

      ,option "" ["user-install"]
         "doing a per-user installation"
         configUserInstall (\v flags -> flags { configUserInstall = v })
         (boolOpt' ([],["user"]) ([], ["global"]))

      ,option "" ["package-db"]
         "Use a given package database (to satisfy dependencies and register in). May be a specific file, 'global', 'user' or 'clear'."
         configPackageDBs (\v flags -> flags { configPackageDBs = v })
         (reqArg' "DB" readPackageDbList showPackageDbList)

      ,option "f" ["flags"]
         "Force values for the given flags in Cabal conditionals in the .cabal file.  E.g., --flags=\"debug -usebytestrings\" forces the flag \"debug\" to true and \"usebytestrings\" to false."
         configConfigurationsFlags (\v flags -> flags { configConfigurationsFlags = v })
         (reqArg' "FLAGS" readFlagList showFlagList)

      ,option "" ["extra-include-dirs"]
         "A list of directories to search for header files"
         configExtraIncludeDirs (\v flags -> flags {configExtraIncludeDirs = v})
         (reqArg' "PATH" (\x -> [x]) id)

      ,option "" ["extra-lib-dirs"]
         "A list of directories to search for external libraries"
         configExtraLibDirs (\v flags -> flags {configExtraLibDirs = v})
         (reqArg' "PATH" (\x -> [x]) id)

      ,option "" ["extra-prog-path"]
         "A list of directories to search for required programs (in addition to the normal search locations)"
         configProgramPathExtra (\v flags -> flags {configProgramPathExtra = v})
         (reqArg' "PATH" (\x -> [x]) id)

      ,option "" ["constraint"]
         "A list of additional constraints on the dependencies."
         configConstraints (\v flags -> flags { configConstraints = v})
         (reqArg "DEPENDENCY"
                 (readP_to_E (const "dependency expected") ((\x -> [x]) `fmap` parse))
                 (map (\x -> display x)))
<<<<<<< HEAD
      ,option "" ["dependency"]
         "A list of installed packages to depend upon."
         configDependencies (\v flags -> flags { configDependencies = v})
         (reqArg "INSTALLEDPACKAGEID"
                 (readP_to_E (const "InstalledPackageId expected") ((\x -> [x]) `fmap` parse))
                 (map (\x -> display x)))
=======

      ,option "" ["dependency"]
         "A list of exact dependencies. E.g., --dependency=\"void=void-0.5.8-177d5cdf20962d0581fe2e4932a6c309\""
         configDependencies (\v flags -> flags { configDependencies = v})
         (reqArg "NAME=ID"
                 (readP_to_E (const "dependency expected") ((\x -> [x]) `fmap` parseDependency))
                 (map (\x -> display (fst x) ++ "=" ++ display (snd x))))

>>>>>>> 5c70361b
      ,option "" ["tests"]
         "dependency checking and compilation for test suites listed in the package description file."
         configTests (\v flags -> flags { configTests = v })
         (boolOpt [] [])

      ,option "" ["library-coverage"]
         "build library and test suites with Haskell Program Coverage enabled. (GHC only)"
         configLibCoverage (\v flags -> flags { configLibCoverage = v })
         (boolOpt [] [])

      ,option "" ["exact-configuration"]
         "All direct dependencies and flags are provided on the command line."
         configExactConfiguration
         (\v flags -> flags { configExactConfiguration = v })
         trueArg

      ,option "" ["benchmarks"]
         "dependency checking and compilation for benchmarks listed in the package description file."
         configBenchmarks (\v flags -> flags { configBenchmarks = v })
         (boolOpt [] [])
      ,option "" ["installedPackageIdSuffix"]
         "string to be appended to the InstalledPackageId"
         configInstalledPackageIdSuffix (\s flags -> flags { configInstalledPackageIdSuffix = s })
         (reqArg' "SUFFIX" (\x -> toFlag x) flagToList)
      ]
  where
    readFlagList :: String -> FlagAssignment
    readFlagList = map tagWithValue . words
      where tagWithValue ('-':fname) = (FlagName (lowercase fname), False)
            tagWithValue fname       = (FlagName (lowercase fname), True)

    showFlagList :: FlagAssignment -> [String]
    showFlagList fs = [ if not set then '-':fname else fname
                      | (FlagName fname, set) <- fs]

    liftInstallDirs =
      liftOption configInstallDirs (\v flags -> flags { configInstallDirs = v })

    reqPathTemplateArgFlag title _sf _lf d get set =
      reqArgFlag title _sf _lf d
        (fmap fromPathTemplate . get) (set . fmap toPathTemplate)

readPackageDbList :: String -> [Maybe PackageDB]
readPackageDbList "clear"  = [Nothing]
readPackageDbList "global" = [Just GlobalPackageDB]
readPackageDbList "user"   = [Just UserPackageDB]
readPackageDbList other    = [Just (SpecificPackageDB other)]

showPackageDbList :: [Maybe PackageDB] -> [String]
showPackageDbList = map showPackageDb
  where
    showPackageDb Nothing                       = "clear"
    showPackageDb (Just GlobalPackageDB)        = "global"
    showPackageDb (Just UserPackageDB)          = "user"
    showPackageDb (Just (SpecificPackageDB db)) = db


parseDependency :: Parse.ReadP r (PackageName, InstalledPackageId)
parseDependency = do
  x <- parse
  _ <- Parse.char '='
  y <- parse
  return (x, y)

installDirsOptions :: [OptionField (InstallDirs (Flag PathTemplate))]
installDirsOptions =
  [ option "" ["prefix"]
      "bake this prefix in preparation of installation"
      prefix (\v flags -> flags { prefix = v })
      installDirArg

  , option "" ["bindir"]
      "installation directory for executables"
      bindir (\v flags -> flags { bindir = v })
      installDirArg

  , option "" ["libdir"]
      "installation directory for libraries"
      libdir (\v flags -> flags { libdir = v })
      installDirArg

  , option "" ["libsubdir"]
      "subdirectory of libdir in which libs are installed"
      libsubdir (\v flags -> flags { libsubdir = v })
      installDirArg

  , option "" ["libexecdir"]
      "installation directory for program executables"
      libexecdir (\v flags -> flags { libexecdir = v })
      installDirArg

  , option "" ["datadir"]
      "installation directory for read-only data"
      datadir (\v flags -> flags { datadir = v })
      installDirArg

  , option "" ["datasubdir"]
      "subdirectory of datadir in which data files are installed"
      datasubdir (\v flags -> flags { datasubdir = v })
      installDirArg

  , option "" ["docdir"]
      "installation directory for documentation"
      docdir (\v flags -> flags { docdir = v })
      installDirArg

  , option "" ["htmldir"]
      "installation directory for HTML documentation"
      htmldir (\v flags -> flags { htmldir = v })
      installDirArg

  , option "" ["haddockdir"]
      "installation directory for haddock interfaces"
      haddockdir (\v flags -> flags { haddockdir = v })
      installDirArg

  , option "" ["sysconfdir"]
      "installation directory for configuration files"
      sysconfdir (\v flags -> flags { sysconfdir = v })
      installDirArg
  ]
  where
    installDirArg _sf _lf d get set =
      reqArgFlag "DIR" _sf _lf d
        (fmap fromPathTemplate . get) (set . fmap toPathTemplate)

emptyConfigFlags :: ConfigFlags
emptyConfigFlags = mempty

instance Monoid ConfigFlags where
  mempty = ConfigFlags {
    configPrograms      = error "FIXME: remove configPrograms",
    configProgramPaths  = mempty,
    configProgramArgs   = mempty,
    configProgramPathExtra = mempty,
    configHcFlavor      = mempty,
    configHcPath        = mempty,
    configHcPkg         = mempty,
    configVanillaLib    = mempty,
    configProfLib       = mempty,
    configSharedLib     = mempty,
    configDynExe        = mempty,
    configProfExe       = mempty,
    configConfigureArgs = mempty,
    configOptimization  = mempty,
    configProgPrefix    = mempty,
    configProgSuffix    = mempty,
    configInstallDirs   = mempty,
    configScratchDir    = mempty,
    configDistPref      = mempty,
    configVerbosity     = mempty,
    configUserInstall   = mempty,
    configPackageDBs    = mempty,
    configGHCiLib       = mempty,
    configSplitObjs     = mempty,
    configStripExes     = mempty,
    configStripLibs     = mempty,
    configExtraLibDirs  = mempty,
    configConstraints   = mempty,
    configDependencies  = mempty,
    configExtraIncludeDirs    = mempty,
    configConfigurationsFlags = mempty,
<<<<<<< HEAD
    configTests   = mempty,
    configLibCoverage = mempty,
    configBenchmarks    = mempty,
    configInstalledPackageIdSuffix = mempty
=======
    configTests               = mempty,
    configLibCoverage         = mempty,
    configExactConfiguration  = mempty,
    configBenchmarks          = mempty
>>>>>>> 5c70361b
  }
  mappend a b =  ConfigFlags {
    configPrograms      = configPrograms b,
    configProgramPaths  = combine configProgramPaths,
    configProgramArgs   = combine configProgramArgs,
    configProgramPathExtra = combine configProgramPathExtra,
    configHcFlavor      = combine configHcFlavor,
    configHcPath        = combine configHcPath,
    configHcPkg         = combine configHcPkg,
    configVanillaLib    = combine configVanillaLib,
    configProfLib       = combine configProfLib,
    configSharedLib     = combine configSharedLib,
    configDynExe        = combine configDynExe,
    configProfExe       = combine configProfExe,
    configConfigureArgs = combine configConfigureArgs,
    configOptimization  = combine configOptimization,
    configProgPrefix    = combine configProgPrefix,
    configProgSuffix    = combine configProgSuffix,
    configInstallDirs   = combine configInstallDirs,
    configScratchDir    = combine configScratchDir,
    configDistPref      = combine configDistPref,
    configVerbosity     = combine configVerbosity,
    configUserInstall   = combine configUserInstall,
    configPackageDBs    = combine configPackageDBs,
    configGHCiLib       = combine configGHCiLib,
    configSplitObjs     = combine configSplitObjs,
    configStripExes     = combine configStripExes,
    configStripLibs     = combine configStripLibs,
    configExtraLibDirs  = combine configExtraLibDirs,
    configConstraints   = combine configConstraints,
    configDependencies  = combine configDependencies,
    configExtraIncludeDirs    = combine configExtraIncludeDirs,
    configConfigurationsFlags = combine configConfigurationsFlags,
<<<<<<< HEAD
    configTests = combine configTests,
    configLibCoverage = combine configLibCoverage,
    configBenchmarks    = combine configBenchmarks,
    configInstalledPackageIdSuffix = combine configInstalledPackageIdSuffix
=======
    configTests               = combine configTests,
    configLibCoverage         = combine configLibCoverage,
    configExactConfiguration  = combine configExactConfiguration,
    configBenchmarks          = combine configBenchmarks
>>>>>>> 5c70361b
  }
    where combine field = field a `mappend` field b

-- ------------------------------------------------------------
-- * Copy flags
-- ------------------------------------------------------------

-- | Flags to @copy@: (destdir, copy-prefix (backwards compat), verbosity)
data CopyFlags = CopyFlags {
    copyDest      :: Flag CopyDest,
    copyDistPref  :: Flag FilePath,
    copyVerbosity :: Flag Verbosity
  }
  deriving Show

defaultCopyFlags :: CopyFlags
defaultCopyFlags  = CopyFlags {
    copyDest      = Flag NoCopyDest,
    copyDistPref  = Flag defaultDistPref,
    copyVerbosity = Flag normal
  }

copyCommand :: CommandUI CopyFlags
copyCommand = makeCommand name shortDesc longDesc defaultCopyFlags options
  where
    name       = "copy"
    shortDesc  = "Copy the files into the install locations."
    longDesc   = Just $ \_ ->
          "Does not call register, and allows a prefix at install time\n"
       ++ "Without the --destdir flag, configure determines location.\n"
    options showOrParseArgs =
      [optionVerbosity copyVerbosity (\v flags -> flags { copyVerbosity = v })

      ,optionDistPref
         copyDistPref (\d flags -> flags { copyDistPref = d })
         showOrParseArgs

      ,option "" ["destdir"]
         "directory to copy files to, prepended to installation directories"
         copyDest (\v flags -> flags { copyDest = v })
         (reqArg "DIR" (succeedReadE (Flag . CopyTo))
                       (\f -> case f of Flag (CopyTo p) -> [p]; _ -> []))
      ]

emptyCopyFlags :: CopyFlags
emptyCopyFlags = mempty

instance Monoid CopyFlags where
  mempty = CopyFlags {
    copyDest      = mempty,
    copyDistPref  = mempty,
    copyVerbosity = mempty
  }
  mappend a b = CopyFlags {
    copyDest      = combine copyDest,
    copyDistPref  = combine copyDistPref,
    copyVerbosity = combine copyVerbosity
  }
    where combine field = field a `mappend` field b

-- ------------------------------------------------------------
-- * Install flags
-- ------------------------------------------------------------

-- | Flags to @install@: (package db, verbosity)
data InstallFlags = InstallFlags {
    installPackageDB :: Flag PackageDB,
    installDistPref  :: Flag FilePath,
    installUseWrapper :: Flag Bool,
    installInPlace    :: Flag Bool,
    installVerbosity :: Flag Verbosity
  }
  deriving Show

defaultInstallFlags :: InstallFlags
defaultInstallFlags  = InstallFlags {
    installPackageDB = NoFlag,
    installDistPref  = Flag defaultDistPref,
    installUseWrapper = Flag False,
    installInPlace    = Flag False,
    installVerbosity = Flag normal
  }

installCommand :: CommandUI InstallFlags
installCommand = makeCommand name shortDesc longDesc defaultInstallFlags options
  where
    name       = "install"
    shortDesc  = "Copy the files into the install locations. Run register."
    longDesc   = Just $ \_ ->
         "Unlike the copy command, install calls the register command.\n"
      ++ "If you want to install into a location that is not what was\n"
      ++ "specified in the configure step, use the copy command.\n"
    options showOrParseArgs =
      [optionVerbosity installVerbosity (\v flags -> flags { installVerbosity = v })
      ,optionDistPref
         installDistPref (\d flags -> flags { installDistPref = d })
         showOrParseArgs

      ,option "" ["inplace"]
         "install the package in the install subdirectory of the dist prefix, so it can be used without being installed"
         installInPlace (\v flags -> flags { installInPlace = v })
         trueArg

      ,option "" ["shell-wrappers"]
         "using shell script wrappers around executables"
         installUseWrapper (\v flags -> flags { installUseWrapper = v })
         (boolOpt [] [])

      ,option "" ["package-db"] ""
         installPackageDB (\v flags -> flags { installPackageDB = v })
         (choiceOpt [ (Flag UserPackageDB, ([],["user"]),
                      "upon configuration register this package in the user's local package database")
                    , (Flag GlobalPackageDB, ([],["global"]),
                      "(default) upon configuration register this package in the system-wide package database")])
      ]

emptyInstallFlags :: InstallFlags
emptyInstallFlags = mempty

instance Monoid InstallFlags where
  mempty = InstallFlags{
    installPackageDB = mempty,
    installDistPref  = mempty,
    installUseWrapper = mempty,
    installInPlace    = mempty,
    installVerbosity = mempty
  }
  mappend a b = InstallFlags{
    installPackageDB = combine installPackageDB,
    installDistPref  = combine installDistPref,
    installUseWrapper = combine installUseWrapper,
    installInPlace    = combine installInPlace,
    installVerbosity = combine installVerbosity
  }
    where combine field = field a `mappend` field b

-- ------------------------------------------------------------
-- * SDist flags
-- ------------------------------------------------------------

-- | Flags to @sdist@: (snapshot, verbosity)
data SDistFlags = SDistFlags {
    sDistSnapshot    :: Flag Bool,
    sDistDirectory   :: Flag FilePath,
    sDistDistPref    :: Flag FilePath,
    sDistListSources :: Flag FilePath,
    sDistVerbosity   :: Flag Verbosity
  }
  deriving Show

defaultSDistFlags :: SDistFlags
defaultSDistFlags = SDistFlags {
    sDistSnapshot    = Flag False,
    sDistDirectory   = mempty,
    sDistDistPref    = Flag defaultDistPref,
    sDistListSources = mempty,
    sDistVerbosity   = Flag normal
  }

sdistCommand :: CommandUI SDistFlags
sdistCommand = makeCommand name shortDesc longDesc defaultSDistFlags options
  where
    name       = "sdist"
    shortDesc  = "Generate a source distribution file (.tar.gz)."
    longDesc   = Nothing
    options showOrParseArgs =
      [optionVerbosity sDistVerbosity (\v flags -> flags { sDistVerbosity = v })
      ,optionDistPref
         sDistDistPref (\d flags -> flags { sDistDistPref = d })
         showOrParseArgs

     ,option "" ["list-sources"]
         "Just write a list of the package's sources to a file"
         sDistListSources (\v flags -> flags { sDistListSources = v })
         (reqArgFlag "FILE")

      ,option "" ["snapshot"]
         "Produce a snapshot source distribution"
         sDistSnapshot (\v flags -> flags { sDistSnapshot = v })
         trueArg

      ,option "" ["output-directory"]
       ("Generate a source distribution in the given directory, "
        ++ "without creating a tarball")
         sDistDirectory (\v flags -> flags { sDistDirectory = v })
         (reqArgFlag "DIR")
      ]

emptySDistFlags :: SDistFlags
emptySDistFlags = mempty

instance Monoid SDistFlags where
  mempty = SDistFlags {
    sDistSnapshot    = mempty,
    sDistDirectory   = mempty,
    sDistDistPref    = mempty,
    sDistListSources = mempty,
    sDistVerbosity   = mempty
  }
  mappend a b = SDistFlags {
    sDistSnapshot    = combine sDistSnapshot,
    sDistDirectory   = combine sDistDirectory,
    sDistDistPref    = combine sDistDistPref,
    sDistListSources = combine sDistListSources,
    sDistVerbosity   = combine sDistVerbosity
  }
    where combine field = field a `mappend` field b

-- ------------------------------------------------------------
-- * Register flags
-- ------------------------------------------------------------

-- | Flags to @register@ and @unregister@: (user package, gen-script,
-- in-place, verbosity)
data RegisterFlags = RegisterFlags {
    regPackageDB   :: Flag PackageDB,
    regGenScript   :: Flag Bool,
    regGenPkgConf  :: Flag (Maybe FilePath),
    regInPlace     :: Flag Bool,
    regDistPref    :: Flag FilePath,
    regVerbosity   :: Flag Verbosity
  }
  deriving Show

defaultRegisterFlags :: RegisterFlags
defaultRegisterFlags = RegisterFlags {
    regPackageDB   = NoFlag,
    regGenScript   = Flag False,
    regGenPkgConf  = NoFlag,
    regInPlace     = Flag False,
    regDistPref    = Flag defaultDistPref,
    regVerbosity   = Flag normal
  }

registerCommand :: CommandUI RegisterFlags
registerCommand = makeCommand name shortDesc longDesc
                  defaultRegisterFlags options
  where
    name       = "register"
    shortDesc  = "Register this package with the compiler."
    longDesc   = Nothing
    options showOrParseArgs =
      [optionVerbosity regVerbosity (\v flags -> flags { regVerbosity = v })
      ,optionDistPref
         regDistPref (\d flags -> flags { regDistPref = d })
         showOrParseArgs

      ,option "" ["packageDB"] ""
         regPackageDB (\v flags -> flags { regPackageDB = v })
         (choiceOpt [ (Flag UserPackageDB, ([],["user"]),
                                "upon registration, register this package in the user's local package database")
                    , (Flag GlobalPackageDB, ([],["global"]),
                                "(default)upon registration, register this package in the system-wide package database")])

      ,option "" ["inplace"]
         "register the package in the build location, so it can be used without being installed"
         regInPlace (\v flags -> flags { regInPlace = v })
         trueArg

      ,option "" ["gen-script"]
         "instead of registering, generate a script to register later"
         regGenScript (\v flags -> flags { regGenScript = v })
         trueArg

      ,option "" ["gen-pkg-config"]
         "instead of registering, generate a package registration file"
         regGenPkgConf (\v flags -> flags { regGenPkgConf  = v })
         (optArg' "PKG" Flag flagToList)
      ]

unregisterCommand :: CommandUI RegisterFlags
unregisterCommand = makeCommand name shortDesc
                    longDesc defaultRegisterFlags options
  where
    name       = "unregister"
    shortDesc  = "Unregister this package with the compiler."
    longDesc   = Nothing
    options showOrParseArgs =
      [optionVerbosity regVerbosity (\v flags -> flags { regVerbosity = v })
      ,optionDistPref
         regDistPref (\d flags -> flags { regDistPref = d })
          showOrParseArgs

      ,option "" ["user"] ""
         regPackageDB (\v flags -> flags { regPackageDB = v })
         (choiceOpt [ (Flag UserPackageDB, ([],["user"]),
                              "unregister this package in the user's local package database")
                    , (Flag GlobalPackageDB, ([],["global"]),
                              "(default) unregister this package in the  system-wide package database")])

      ,option "" ["gen-script"]
         "Instead of performing the unregister command, generate a script to unregister later"
         regGenScript (\v flags -> flags { regGenScript = v })
         trueArg
      ]

emptyRegisterFlags :: RegisterFlags
emptyRegisterFlags = mempty

instance Monoid RegisterFlags where
  mempty = RegisterFlags {
    regPackageDB   = mempty,
    regGenScript   = mempty,
    regGenPkgConf  = mempty,
    regInPlace     = mempty,
    regDistPref    = mempty,
    regVerbosity   = mempty
  }
  mappend a b = RegisterFlags {
    regPackageDB   = combine regPackageDB,
    regGenScript   = combine regGenScript,
    regGenPkgConf  = combine regGenPkgConf,
    regInPlace     = combine regInPlace,
    regDistPref    = combine regDistPref,
    regVerbosity   = combine regVerbosity
  }
    where combine field = field a `mappend` field b

-- ------------------------------------------------------------
-- * HsColour flags
-- ------------------------------------------------------------

data HscolourFlags = HscolourFlags {
    hscolourCSS         :: Flag FilePath,
    hscolourExecutables :: Flag Bool,
    hscolourTestSuites  :: Flag Bool,
    hscolourBenchmarks  :: Flag Bool,
    hscolourDistPref    :: Flag FilePath,
    hscolourVerbosity   :: Flag Verbosity
  }
  deriving Show

emptyHscolourFlags :: HscolourFlags
emptyHscolourFlags = mempty

defaultHscolourFlags :: HscolourFlags
defaultHscolourFlags = HscolourFlags {
    hscolourCSS         = NoFlag,
    hscolourExecutables = Flag False,
    hscolourTestSuites  = Flag False,
    hscolourBenchmarks  = Flag False,
    hscolourDistPref    = Flag defaultDistPref,
    hscolourVerbosity   = Flag normal
  }

instance Monoid HscolourFlags where
  mempty = HscolourFlags {
    hscolourCSS         = mempty,
    hscolourExecutables = mempty,
    hscolourTestSuites  = mempty,
    hscolourBenchmarks  = mempty,
    hscolourDistPref    = mempty,
    hscolourVerbosity   = mempty
  }
  mappend a b = HscolourFlags {
    hscolourCSS         = combine hscolourCSS,
    hscolourExecutables = combine hscolourExecutables,
    hscolourTestSuites  = combine hscolourTestSuites,
    hscolourBenchmarks  = combine hscolourBenchmarks,
    hscolourDistPref    = combine hscolourDistPref,
    hscolourVerbosity   = combine hscolourVerbosity
  }
    where combine field = field a `mappend` field b

hscolourCommand :: CommandUI HscolourFlags
hscolourCommand = makeCommand name shortDesc longDesc
                  defaultHscolourFlags options
  where
    name       = "hscolour"
    shortDesc  = "Generate HsColour colourised code, in HTML format."
    longDesc   = Just (\_ -> "Requires hscolour.\n")
    options showOrParseArgs =
      [optionVerbosity hscolourVerbosity
       (\v flags -> flags { hscolourVerbosity = v })
      ,optionDistPref
         hscolourDistPref (\d flags -> flags { hscolourDistPref = d })
         showOrParseArgs

      ,option "" ["executables"]
         "Run hscolour for Executables targets"
         hscolourExecutables (\v flags -> flags { hscolourExecutables = v })
         trueArg

      ,option "" ["tests"]
         "Run hscolour for Test Suite targets"
         hscolourTestSuites (\v flags -> flags { hscolourTestSuites = v })
         trueArg

      ,option "" ["benchmarks"]
         "Run hscolour for Benchmark targets"
         hscolourBenchmarks (\v flags -> flags { hscolourBenchmarks = v })
         trueArg

      ,option "" ["all"]
         "Run hscolour for all targets"
         (\f -> allFlags [ hscolourExecutables f
                         , hscolourTestSuites  f
                         , hscolourBenchmarks  f])
         (\v flags -> flags { hscolourExecutables = v
                            , hscolourTestSuites  = v
                            , hscolourBenchmarks  = v })
         trueArg

      ,option "" ["css"]
         "Use a cascading style sheet"
         hscolourCSS (\v flags -> flags { hscolourCSS = v })
         (reqArgFlag "PATH")
      ]

-- ------------------------------------------------------------
-- * Haddock flags
-- ------------------------------------------------------------

data HaddockFlags = HaddockFlags {
    haddockProgramPaths :: [(String, FilePath)],
    haddockProgramArgs  :: [(String, [String])],
    haddockHoogle       :: Flag Bool,
    haddockHtml         :: Flag Bool,
    haddockHtmlLocation :: Flag String,
    haddockExecutables  :: Flag Bool,
    haddockTestSuites   :: Flag Bool,
    haddockBenchmarks   :: Flag Bool,
    haddockInternal     :: Flag Bool,
    haddockCss          :: Flag FilePath,
    haddockHscolour     :: Flag Bool,
    haddockHscolourCss  :: Flag FilePath,
    haddockContents     :: Flag PathTemplate,
    haddockDistPref     :: Flag FilePath,
    haddockKeepTempFiles:: Flag Bool,
    haddockVerbosity    :: Flag Verbosity
  }
  deriving Show

defaultHaddockFlags :: HaddockFlags
defaultHaddockFlags  = HaddockFlags {
    haddockProgramPaths = mempty,
    haddockProgramArgs  = [],
    haddockHoogle       = Flag False,
    haddockHtml         = Flag False,
    haddockHtmlLocation = NoFlag,
    haddockExecutables  = Flag False,
    haddockTestSuites   = Flag False,
    haddockBenchmarks   = Flag False,
    haddockInternal     = Flag False,
    haddockCss          = NoFlag,
    haddockHscolour     = Flag False,
    haddockHscolourCss  = NoFlag,
    haddockContents     = NoFlag,
    haddockDistPref     = Flag defaultDistPref,
    haddockKeepTempFiles= Flag False,
    haddockVerbosity    = Flag normal
  }

haddockCommand :: CommandUI HaddockFlags
haddockCommand = makeCommand name shortDesc longDesc defaultHaddockFlags options
  where
    name       = "haddock"
    shortDesc  = "Generate Haddock HTML documentation."
    longDesc   = Just $ \_ -> "Requires the program haddock, version 2.x.\n"
    options showOrParseArgs = haddockOptions showOrParseArgs
      ++ programConfigurationPaths   progConf ParseArgs
             haddockProgramPaths (\v flags -> flags { haddockProgramPaths = v})
      ++ programConfigurationOption  progConf showOrParseArgs
             haddockProgramArgs (\v fs -> fs { haddockProgramArgs = v })
      ++ programConfigurationOptions progConf ParseArgs
             haddockProgramArgs  (\v flags -> flags { haddockProgramArgs = v})
    progConf = addKnownProgram haddockProgram
             $ addKnownProgram ghcProgram
             $ emptyProgramConfiguration

haddockOptions :: ShowOrParseArgs -> [OptionField HaddockFlags]
haddockOptions showOrParseArgs =
  [optionVerbosity haddockVerbosity
   (\v flags -> flags { haddockVerbosity = v })
  ,optionDistPref
   haddockDistPref (\d flags -> flags { haddockDistPref = d })
   showOrParseArgs

  ,option "" ["keep-temp-files"]
   "Keep temporary files"
   haddockKeepTempFiles (\b flags -> flags { haddockKeepTempFiles = b })
   trueArg

  ,option "" ["hoogle"]
   "Generate a hoogle database"
   haddockHoogle (\v flags -> flags { haddockHoogle = v })
   trueArg

  ,option "" ["html"]
   "Generate HTML documentation (the default)"
   haddockHtml (\v flags -> flags { haddockHtml = v })
   trueArg

  ,option "" ["html-location"]
   "Location of HTML documentation for pre-requisite packages"
   haddockHtmlLocation (\v flags -> flags { haddockHtmlLocation = v })
   (reqArgFlag "URL")

  ,option "" ["executables"]
   "Run haddock for Executables targets"
   haddockExecutables (\v flags -> flags { haddockExecutables = v })
   trueArg

  ,option "" ["tests"]
   "Run haddock for Test Suite targets"
   haddockTestSuites (\v flags -> flags { haddockTestSuites = v })
   trueArg

  ,option "" ["benchmarks"]
   "Run haddock for Benchmark targets"
   haddockBenchmarks (\v flags -> flags { haddockBenchmarks = v })
   trueArg

  ,option "" ["all"]
   "Run haddock for all targets"
   (\f -> allFlags [ haddockExecutables f
                   , haddockTestSuites  f
                   , haddockBenchmarks  f])
         (\v flags -> flags { haddockExecutables = v
                            , haddockTestSuites  = v
                            , haddockBenchmarks  = v })
         trueArg

  ,option "" ["internal"]
   "Run haddock for internal modules and include all symbols"
   haddockInternal (\v flags -> flags { haddockInternal = v })
   trueArg

  ,option "" ["css"]
   "Use PATH as the haddock stylesheet"
   haddockCss (\v flags -> flags { haddockCss = v })
   (reqArgFlag "PATH")

  ,option "" ["hyperlink-source","hyperlink-sources"]
   "Hyperlink the documentation to the source code (using HsColour)"
   haddockHscolour (\v flags -> flags { haddockHscolour = v })
   trueArg

  ,option "" ["hscolour-css"]
   "Use PATH as the HsColour stylesheet"
   haddockHscolourCss (\v flags -> flags { haddockHscolourCss = v })
   (reqArgFlag "PATH")

  ,option "" ["contents-location"]
   "Bake URL in as the location for the contents page"
   haddockContents (\v flags -> flags { haddockContents = v })
   (reqArg' "URL"
    (toFlag . toPathTemplate)
    (flagToList . fmap fromPathTemplate))
  ]

emptyHaddockFlags :: HaddockFlags
emptyHaddockFlags = mempty

instance Monoid HaddockFlags where
  mempty = HaddockFlags {
    haddockProgramPaths = mempty,
    haddockProgramArgs  = mempty,
    haddockHoogle       = mempty,
    haddockHtml         = mempty,
    haddockHtmlLocation = mempty,
    haddockExecutables  = mempty,
    haddockTestSuites   = mempty,
    haddockBenchmarks   = mempty,
    haddockInternal     = mempty,
    haddockCss          = mempty,
    haddockHscolour     = mempty,
    haddockHscolourCss  = mempty,
    haddockContents     = mempty,
    haddockDistPref     = mempty,
    haddockKeepTempFiles= mempty,
    haddockVerbosity    = mempty
  }
  mappend a b = HaddockFlags {
    haddockProgramPaths = combine haddockProgramPaths,
    haddockProgramArgs  = combine haddockProgramArgs,
    haddockHoogle       = combine haddockHoogle,
    haddockHtml         = combine haddockHoogle,
    haddockHtmlLocation = combine haddockHtmlLocation,
    haddockExecutables  = combine haddockExecutables,
    haddockTestSuites   = combine haddockTestSuites,
    haddockBenchmarks   = combine haddockBenchmarks,
    haddockInternal     = combine haddockInternal,
    haddockCss          = combine haddockCss,
    haddockHscolour     = combine haddockHscolour,
    haddockHscolourCss  = combine haddockHscolourCss,
    haddockContents     = combine haddockContents,
    haddockDistPref     = combine haddockDistPref,
    haddockKeepTempFiles= combine haddockKeepTempFiles,
    haddockVerbosity    = combine haddockVerbosity
  }
    where combine field = field a `mappend` field b

-- ------------------------------------------------------------
-- * Clean flags
-- ------------------------------------------------------------

data CleanFlags = CleanFlags {
    cleanSaveConf  :: Flag Bool,
    cleanDistPref  :: Flag FilePath,
    cleanVerbosity :: Flag Verbosity
  }
  deriving Show

defaultCleanFlags :: CleanFlags
defaultCleanFlags  = CleanFlags {
    cleanSaveConf  = Flag False,
    cleanDistPref  = Flag defaultDistPref,
    cleanVerbosity = Flag normal
  }

cleanCommand :: CommandUI CleanFlags
cleanCommand = makeCommand name shortDesc longDesc defaultCleanFlags options
  where
    name       = "clean"
    shortDesc  = "Clean up after a build."
    longDesc   = Just (\_ -> "Removes .hi, .o, preprocessed sources, etc.\n")
    options showOrParseArgs =
      [optionVerbosity cleanVerbosity (\v flags -> flags { cleanVerbosity = v })
      ,optionDistPref
         cleanDistPref (\d flags -> flags { cleanDistPref = d })
         showOrParseArgs

      ,option "s" ["save-configure"]
         "Do not remove the configuration file (dist/setup-config) during cleaning.  Saves need to reconfigure."
         cleanSaveConf (\v flags -> flags { cleanSaveConf = v })
         trueArg
      ]

emptyCleanFlags :: CleanFlags
emptyCleanFlags = mempty

instance Monoid CleanFlags where
  mempty = CleanFlags {
    cleanSaveConf  = mempty,
    cleanDistPref  = mempty,
    cleanVerbosity = mempty
  }
  mappend a b = CleanFlags {
    cleanSaveConf  = combine cleanSaveConf,
    cleanDistPref  = combine cleanDistPref,
    cleanVerbosity = combine cleanVerbosity
  }
    where combine field = field a `mappend` field b

-- ------------------------------------------------------------
-- * Build flags
-- ------------------------------------------------------------

data BuildFlags = BuildFlags {
    buildProgramPaths :: [(String, FilePath)],
    buildProgramArgs :: [(String, [String])],
    buildDistPref    :: Flag FilePath,
    buildVerbosity   :: Flag Verbosity,
    buildNumJobs     :: Flag (Maybe Int),
    -- TODO: this one should not be here, it's just that the silly
    -- UserHooks stop us from passing extra info in other ways
    buildArgs :: [String]
  }
  deriving Show

{-# DEPRECATED buildVerbose "Use buildVerbosity instead" #-}
buildVerbose :: BuildFlags -> Verbosity
buildVerbose = fromFlagOrDefault normal . buildVerbosity

defaultBuildFlags :: BuildFlags
defaultBuildFlags  = BuildFlags {
    buildProgramPaths = mempty,
    buildProgramArgs = [],
    buildDistPref    = Flag defaultDistPref,
    buildVerbosity   = Flag normal,
    buildNumJobs     = mempty,
    buildArgs        = []
  }

buildCommand :: ProgramConfiguration -> CommandUI BuildFlags
buildCommand progConf =
  makeCommand name shortDesc longDesc
  defaultBuildFlags
  (\showOrParseArgs ->
    [ optionVerbosity
      buildVerbosity (\v flags -> flags { buildVerbosity = v })

    , optionDistPref
      buildDistPref (\d flags -> flags { buildDistPref = d }) showOrParseArgs
    ]
    ++ buildOptions progConf showOrParseArgs)
  where
    name       = "build"
    shortDesc  = "Compile all targets or specific targets."
    longDesc   = Just $ \pname ->
       "Examples:\n"
        ++ "  " ++ pname ++ " build           "
        ++ "    All the components in the package\n"
        ++ "  " ++ pname ++ " build foo       "
        ++ "    A component (i.e. lib, exe, test suite)\n\n"
        ++ programFlagsDescription progConf
--TODO: re-enable once we have support for module/file targets
--        ++ "  " ++ pname ++ " build Foo.Bar   "
--        ++ "    A module\n"
--        ++ "  " ++ pname ++ " build Foo/Bar.hs"
--        ++ "    A file\n\n"
--        ++ "If a target is ambiguous it can be qualified with the component "
--        ++ "name, e.g.\n"
--        ++ "  " ++ pname ++ " build foo:Foo.Bar\n"
--        ++ "  " ++ pname ++ " build testsuite1:Foo/Bar.hs\n"

buildOptions :: ProgramConfiguration -> ShowOrParseArgs
                -> [OptionField BuildFlags]
buildOptions progConf showOrParseArgs =
  [ optionNumJobs
      buildNumJobs (\v flags -> flags { buildNumJobs = v })
  ]

  ++ programConfigurationPaths progConf showOrParseArgs
       buildProgramPaths (\v flags -> flags { buildProgramPaths = v})

  ++ programConfigurationOption progConf showOrParseArgs
       buildProgramArgs (\v fs -> fs { buildProgramArgs = v })

  ++ programConfigurationOptions progConf showOrParseArgs
       buildProgramArgs (\v flags -> flags { buildProgramArgs = v})

emptyBuildFlags :: BuildFlags
emptyBuildFlags = mempty

instance Monoid BuildFlags where
  mempty = BuildFlags {
    buildProgramPaths = mempty,
    buildProgramArgs = mempty,
    buildVerbosity   = mempty,
    buildDistPref    = mempty,
    buildNumJobs     = mempty,
    buildArgs        = mempty
  }
  mappend a b = BuildFlags {
    buildProgramPaths = combine buildProgramPaths,
    buildProgramArgs = combine buildProgramArgs,
    buildVerbosity   = combine buildVerbosity,
    buildDistPref    = combine buildDistPref,
    buildNumJobs     = combine buildNumJobs,
    buildArgs        = combine buildArgs
  }
    where combine field = field a `mappend` field b

-- ------------------------------------------------------------
-- * REPL Flags
-- ------------------------------------------------------------

data ReplFlags = ReplFlags {
    replProgramPaths :: [(String, FilePath)],
    replProgramArgs :: [(String, [String])],
    replDistPref    :: Flag FilePath,
    replVerbosity   :: Flag Verbosity,
    replReload      :: Flag Bool
  }
  deriving Show

defaultReplFlags :: ReplFlags
defaultReplFlags  = ReplFlags {
    replProgramPaths = mempty,
    replProgramArgs = [],
    replDistPref    = Flag defaultDistPref,
    replVerbosity   = Flag normal,
    replReload      = Flag False
  }

instance Monoid ReplFlags where
  mempty = ReplFlags {
    replProgramPaths = mempty,
    replProgramArgs = mempty,
    replVerbosity   = mempty,
    replDistPref    = mempty,
    replReload      = mempty
  }
  mappend a b = ReplFlags {
    replProgramPaths = combine replProgramPaths,
    replProgramArgs = combine replProgramArgs,
    replVerbosity   = combine replVerbosity,
    replDistPref    = combine replDistPref,
    replReload      = combine replReload
  }
    where combine field = field a `mappend` field b

replCommand :: ProgramConfiguration -> CommandUI ReplFlags
replCommand progConf = CommandUI {
    commandName         = "repl",
    commandSynopsis     = "Open an interpreter session for the given target.",
    commandDescription  = Just $ \pname ->
       "Examples:\n"
        ++ "  " ++ pname ++ " repl           "
        ++ "    The first component in the package\n"
        ++ "  " ++ pname ++ " repl foo       "
        ++ "    A named component (i.e. lib, exe, test suite)\n",
--TODO: re-enable once we have support for module/file targets
--        ++ "  " ++ pname ++ " repl Foo.Bar   "
--        ++ "    A module\n"
--        ++ "  " ++ pname ++ " repl Foo/Bar.hs"
--        ++ "    A file\n\n"
--        ++ "If a target is ambiguous it can be qualified with the component "
--        ++ "name, e.g.\n"
--        ++ "  " ++ pname ++ " repl foo:Foo.Bar\n"
--        ++ "  " ++ pname ++ " repl testsuite1:Foo/Bar.hs\n"

    commandUsage =  \pname -> "Usage: " ++ pname ++ " repl [FILENAME] [FLAGS]\n",
    commandDefaultFlags = defaultReplFlags,
    commandOptions = \showOrParseArgs ->
      optionVerbosity replVerbosity (\v flags -> flags { replVerbosity = v })
      : optionDistPref
          replDistPref (\d flags -> flags { replDistPref = d })
          showOrParseArgs

      : programConfigurationPaths   progConf showOrParseArgs
          replProgramPaths (\v flags -> flags { replProgramPaths = v})

     ++ programConfigurationOption progConf showOrParseArgs
          replProgramArgs (\v flags -> flags { replProgramArgs = v})

     ++ programConfigurationOptions progConf showOrParseArgs
          replProgramArgs (\v flags -> flags { replProgramArgs = v})

     ++ case showOrParseArgs of
          ParseArgs ->
            [ option "" ["reload"]
              "Used from within an interpreter to update files."
              replReload (\v flags -> flags { replReload = v })
              trueArg
            ]
          _ -> []
    }

-- ------------------------------------------------------------
-- * Test flags
-- ------------------------------------------------------------

data TestShowDetails = Never | Failures | Always | Streaming
    deriving (Eq, Ord, Enum, Bounded, Show)

knownTestShowDetails :: [TestShowDetails]
knownTestShowDetails = [minBound..maxBound]

instance Text TestShowDetails where
    disp  = Disp.text . lowercase . show

    parse = maybe Parse.pfail return . classify =<< ident
      where
        ident        = Parse.munch1 (\c -> isAlpha c || c == '_' || c == '-')
        classify str = lookup (lowercase str) enumMap
        enumMap     :: [(String, TestShowDetails)]
        enumMap      = [ (display x, x)
                       | x <- knownTestShowDetails ]

--TODO: do we need this instance?
instance Monoid TestShowDetails where
    mempty = Never
    mappend a b = if a < b then b else a

data TestFlags = TestFlags {
    testDistPref    :: Flag FilePath,
    testVerbosity   :: Flag Verbosity,
    testHumanLog    :: Flag PathTemplate,
    testMachineLog  :: Flag PathTemplate,
    testShowDetails :: Flag TestShowDetails,
    testKeepTix     :: Flag Bool,
    -- TODO: think about if/how options are passed to test exes
    testOptions     :: [PathTemplate]
  }

defaultTestFlags :: TestFlags
defaultTestFlags  = TestFlags {
    testDistPref    = Flag defaultDistPref,
    testVerbosity   = Flag normal,
    testHumanLog    = toFlag $ toPathTemplate $ "$pkgid-$test-suite.log",
    testMachineLog  = toFlag $ toPathTemplate $ "$pkgid.log",
    testShowDetails = toFlag Failures,
    testKeepTix     = toFlag False,
    testOptions     = []
  }

testCommand :: CommandUI TestFlags
testCommand = makeCommand name shortDesc longDesc defaultTestFlags options
  where
    name       = "test"
    shortDesc  = "Run the test suite, if any (configure with UserHooks)."
    longDesc   = Nothing
    options showOrParseArgs =
      [ optionVerbosity testVerbosity (\v flags -> flags { testVerbosity = v })
      , optionDistPref
            testDistPref (\d flags -> flags { testDistPref = d })
            showOrParseArgs
      , option [] ["log"]
            ("Log all test suite results to file (name template can use "
            ++ "$pkgid, $compiler, $os, $arch, $test-suite, $result)")
            testHumanLog (\v flags -> flags { testHumanLog = v })
            (reqArg' "TEMPLATE"
                (toFlag . toPathTemplate)
                (flagToList . fmap fromPathTemplate))
      , option [] ["machine-log"]
            ("Produce a machine-readable log file (name template can use "
            ++ "$pkgid, $compiler, $os, $arch, $result)")
            testMachineLog (\v flags -> flags { testMachineLog = v })
            (reqArg' "TEMPLATE"
                (toFlag . toPathTemplate)
                (flagToList . fmap fromPathTemplate))
      , option [] ["show-details"]
            ("'always': always show results of individual test cases. "
             ++ "'never': never show results of individual test cases. "
             ++ "'failures': show results of failing test cases. "
             ++ "'streaming': show results of test cases in real time.")
            testShowDetails (\v flags -> flags { testShowDetails = v })
            (reqArg "FILTER"
                (readP_to_E (\_ -> "--show-details flag expects one of "
                              ++ intercalate ", "
                                   (map display knownTestShowDetails))
                            (fmap toFlag parse))
                (flagToList . fmap display))
      , option [] ["keep-tix-files"]
            "keep .tix files for HPC between test runs"
            testKeepTix (\v flags -> flags { testKeepTix = v})
            trueArg
      , option [] ["test-options"]
            ("give extra options to test executables "
             ++ "(name templates can use $pkgid, $compiler, "
             ++ "$os, $arch, $test-suite)")
            testOptions (\v flags -> flags { testOptions = v })
            (reqArg' "TEMPLATES" (map toPathTemplate . splitArgs)
                (const []))
      , option [] ["test-option"]
            ("give extra option to test executables "
             ++ "(no need to quote options containing spaces, "
             ++ "name template can use $pkgid, $compiler, "
             ++ "$os, $arch, $test-suite)")
            testOptions (\v flags -> flags { testOptions = v })
            (reqArg' "TEMPLATE" (\x -> [toPathTemplate x])
                (map fromPathTemplate))
      ]

emptyTestFlags :: TestFlags
emptyTestFlags  = mempty

instance Monoid TestFlags where
  mempty = TestFlags {
    testDistPref    = mempty,
    testVerbosity   = mempty,
    testHumanLog    = mempty,
    testMachineLog  = mempty,
    testShowDetails = mempty,
    testKeepTix     = mempty,
    testOptions     = mempty
  }
  mappend a b = TestFlags {
    testDistPref    = combine testDistPref,
    testVerbosity   = combine testVerbosity,
    testHumanLog    = combine testHumanLog,
    testMachineLog  = combine testMachineLog,
    testShowDetails = combine testShowDetails,
    testKeepTix     = combine testKeepTix,
    testOptions     = combine testOptions
  }
    where combine field = field a `mappend` field b

-- ------------------------------------------------------------
-- * Benchmark flags
-- ------------------------------------------------------------

data BenchmarkFlags = BenchmarkFlags {
    benchmarkDistPref  :: Flag FilePath,
    benchmarkVerbosity :: Flag Verbosity,
    benchmarkOptions   :: [PathTemplate]
  }

defaultBenchmarkFlags :: BenchmarkFlags
defaultBenchmarkFlags  = BenchmarkFlags {
    benchmarkDistPref  = Flag defaultDistPref,
    benchmarkVerbosity = Flag normal,
    benchmarkOptions   = []
  }

benchmarkCommand :: CommandUI BenchmarkFlags
benchmarkCommand = makeCommand name shortDesc
                   longDesc defaultBenchmarkFlags options
  where
    name       = "bench"
    shortDesc  = "Run the benchmark, if any (configure with UserHooks)."
    longDesc   = Nothing
    options showOrParseArgs =
      [ optionVerbosity benchmarkVerbosity
        (\v flags -> flags { benchmarkVerbosity = v })
      , optionDistPref
            benchmarkDistPref (\d flags -> flags { benchmarkDistPref = d })
            showOrParseArgs
      , option [] ["benchmark-options"]
            ("give extra options to benchmark executables "
             ++ "(name templates can use $pkgid, $compiler, "
             ++ "$os, $arch, $benchmark)")
            benchmarkOptions (\v flags -> flags { benchmarkOptions = v })
            (reqArg' "TEMPLATES" (map toPathTemplate . splitArgs)
                (const []))
      , option [] ["benchmark-option"]
            ("give extra option to benchmark executables "
             ++ "(no need to quote options containing spaces, "
             ++ "name template can use $pkgid, $compiler, "
             ++ "$os, $arch, $benchmark)")
            benchmarkOptions (\v flags -> flags { benchmarkOptions = v })
            (reqArg' "TEMPLATE" (\x -> [toPathTemplate x])
                (map fromPathTemplate))
      ]

emptyBenchmarkFlags :: BenchmarkFlags
emptyBenchmarkFlags = mempty

instance Monoid BenchmarkFlags where
  mempty = BenchmarkFlags {
    benchmarkDistPref  = mempty,
    benchmarkVerbosity = mempty,
    benchmarkOptions   = mempty
  }
  mappend a b = BenchmarkFlags {
    benchmarkDistPref  = combine benchmarkDistPref,
    benchmarkVerbosity = combine benchmarkVerbosity,
    benchmarkOptions   = combine benchmarkOptions
  }
    where combine field = field a `mappend` field b

-- ------------------------------------------------------------
-- * Shared options utils
-- ------------------------------------------------------------

programFlagsDescription :: ProgramConfiguration -> String
programFlagsDescription progConf =
     "The flags --with-PROG and --PROG-option(s) can be used with"
  ++ " the following programs:"
  ++ (concatMap (\line -> "\n  " ++ unwords line) . wrapLine 77 . sort)
     [ programName prog | (prog, _) <- knownPrograms progConf ]
  ++ "\n"

-- | For each known program @PROG@ in 'progConf', produce a @with-PROG@
-- 'OptionField'.
programConfigurationPaths
  :: ProgramConfiguration
  -> ShowOrParseArgs
  -> (flags -> [(String, FilePath)])
  -> ([(String, FilePath)] -> (flags -> flags))
  -> [OptionField flags]
programConfigurationPaths progConf showOrParseArgs get set =
  programConfigurationPaths' ("with-" ++) progConf showOrParseArgs get set

-- | Like 'programConfigurationPaths', but allows to customise the option name.
programConfigurationPaths'
  :: (String -> String)
  -> ProgramConfiguration
  -> ShowOrParseArgs
  -> (flags -> [(String, FilePath)])
  -> ([(String, FilePath)] -> (flags -> flags))
  -> [OptionField flags]
programConfigurationPaths' mkName progConf showOrParseArgs get set =
  case showOrParseArgs of
    -- we don't want a verbose help text list so we just show a generic one:
    ShowArgs  -> [withProgramPath "PROG"]
    ParseArgs -> map (withProgramPath . programName . fst)
                 (knownPrograms progConf)
  where
    withProgramPath prog =
      option "" [mkName prog]
        ("give the path to " ++ prog)
        get set
        (reqArg' "PATH" (\path -> [(prog, path)])
          (\progPaths -> [ path | (prog', path) <- progPaths, prog==prog' ]))

-- | For each known program @PROG@ in 'progConf', produce a @PROG-option@
-- 'OptionField'.
programConfigurationOption
  :: ProgramConfiguration
  -> ShowOrParseArgs
  -> (flags -> [(String, [String])])
  -> ([(String, [String])] -> (flags -> flags))
  -> [OptionField flags]
programConfigurationOption progConf showOrParseArgs get set =
  case showOrParseArgs of
    -- we don't want a verbose help text list so we just show a generic one:
    ShowArgs  -> [programOption "PROG"]
    ParseArgs -> map (programOption  . programName . fst)
                 (knownPrograms progConf)
  where
    programOption prog =
      option "" [prog ++ "-option"]
        ("give an extra option to " ++ prog ++
         " (no need to quote options containing spaces)")
        get set
        (reqArg' "OPT" (\arg -> [(prog, [arg])])
           (\progArgs -> concat [ args
                                | (prog', args) <- progArgs, prog==prog' ]))

-- | For each known program @PROG@ in 'progConf', produce a @PROG-options@
-- 'OptionField'.
programConfigurationOptions
  :: ProgramConfiguration
  -> ShowOrParseArgs
  -> (flags -> [(String, [String])])
  -> ([(String, [String])] -> (flags -> flags))
  -> [OptionField flags]
programConfigurationOptions progConf showOrParseArgs get set =
  case showOrParseArgs of
    -- we don't want a verbose help text list so we just show a generic one:
    ShowArgs  -> [programOptions  "PROG"]
    ParseArgs -> map (programOptions . programName . fst)
                 (knownPrograms progConf)
  where
    programOptions prog =
      option "" [prog ++ "-options"]
        ("give extra options to " ++ prog)
        get set
        (reqArg' "OPTS" (\args -> [(prog, splitArgs args)]) (const []))

-- ------------------------------------------------------------
-- * GetOpt Utils
-- ------------------------------------------------------------

boolOpt :: SFlags -> SFlags
           -> MkOptDescr (a -> Flag Bool) (Flag Bool -> a -> a) a
boolOpt  = Command.boolOpt  flagToMaybe Flag

boolOpt' :: OptFlags -> OptFlags
            -> MkOptDescr (a -> Flag Bool) (Flag Bool -> a -> a) a
boolOpt' = Command.boolOpt' flagToMaybe Flag

trueArg, falseArg :: MkOptDescr (a -> Flag Bool) (Flag Bool -> a -> a) a
trueArg  sfT lfT = boolOpt' (sfT, lfT) ([], [])   sfT lfT
falseArg sfF lfF = boolOpt' ([],  [])  (sfF, lfF) sfF lfF

reqArgFlag :: ArgPlaceHolder -> SFlags -> LFlags -> Description ->
              (b -> Flag String) -> (Flag String -> b -> b) -> OptDescr b
reqArgFlag ad = reqArg ad (succeedReadE Flag) flagToList

optionDistPref :: (flags -> Flag FilePath)
               -> (Flag FilePath -> flags -> flags)
               -> ShowOrParseArgs
               -> OptionField flags
optionDistPref get set = \showOrParseArgs ->
  option "" (distPrefFlagName showOrParseArgs)
    (   "The directory where Cabal puts generated build files "
     ++ "(default " ++ defaultDistPref ++ ")")
    get set
    (reqArgFlag "DIR")
  where
    distPrefFlagName ShowArgs  = ["builddir"]
    distPrefFlagName ParseArgs = ["builddir", "distdir", "distpref"]

optionVerbosity :: (flags -> Flag Verbosity)
                -> (Flag Verbosity -> flags -> flags)
                -> OptionField flags
optionVerbosity get set =
  option "v" ["verbose"]
    "Control verbosity (n is 0--3, default verbosity level is 1)"
    get set
    (optArg "n" (fmap Flag flagToVerbosity)
                (Flag verbose) -- default Value if no n is given
                (fmap (Just . showForCabal) . flagToList))

optionNumJobs :: (flags -> Flag (Maybe Int))
              -> (Flag (Maybe Int) -> flags -> flags)
              -> OptionField flags
optionNumJobs get set =
  option "j" ["jobs"]
    "Run NUM jobs simultaneously (or '$ncpus' if no NUM is given)."
    get set
    (optArg "NUM" (fmap Flag numJobsParser)
                  (Flag Nothing)
                  (map (Just . maybe "$ncpus" show) . flagToList))
  where
    numJobsParser :: ReadE (Maybe Int)
    numJobsParser = ReadE $ \s ->
      case s of
        "$ncpus" -> Right Nothing
        _        -> case reads s of
          [(n, "")]
            | n < 1     -> Left "The number of jobs should be 1 or more."
            | n > 64    -> Left "You probably don't want that many jobs."
            | otherwise -> Right (Just n)
          _             -> Left "The jobs value should be a number or '$ncpus'"

-- ------------------------------------------------------------
-- * Other Utils
-- ------------------------------------------------------------

-- | Arguments to pass to a @configure@ script, e.g. generated by
-- @autoconf@.
configureArgs :: Bool -> ConfigFlags -> [String]
configureArgs bcHack flags
  = hc_flag
 ++ optFlag  "with-hc-pkg" configHcPkg
 ++ optFlag' "prefix"      prefix
 ++ optFlag' "bindir"      bindir
 ++ optFlag' "libdir"      libdir
 ++ optFlag' "libexecdir"  libexecdir
 ++ optFlag' "datadir"     datadir
 ++ optFlag' "sysconfdir"  sysconfdir
 ++ configConfigureArgs flags
  where
        hc_flag = case (configHcFlavor flags, configHcPath flags) of
                        (_, Flag hc_path) -> [hc_flag_name ++ hc_path]
                        (Flag hc, NoFlag) -> [hc_flag_name ++ display hc]
                        (NoFlag,NoFlag)   -> []
        hc_flag_name
            --TODO kill off thic bc hack when defaultUserHooks is removed.
            | bcHack    = "--with-hc="
            | otherwise = "--with-compiler="
        optFlag name config_field = case config_field flags of
                        Flag p -> ["--" ++ name ++ "=" ++ p]
                        NoFlag -> []
        optFlag' name config_field = optFlag name (fmap fromPathTemplate
                                                 . config_field
                                                 . configInstallDirs)

configureCCompiler :: Verbosity -> ProgramConfiguration
                      -> IO (FilePath, [String])
configureCCompiler verbosity lbi = configureProg verbosity lbi gccProgram

configureLinker :: Verbosity -> ProgramConfiguration -> IO (FilePath, [String])
configureLinker verbosity lbi = configureProg verbosity lbi ldProgram

configureProg :: Verbosity -> ProgramConfiguration -> Program
                 -> IO (FilePath, [String])
configureProg verbosity programConfig prog = do
    (p, _) <- requireProgram verbosity prog programConfig
    let pInv = programInvocation p []
    return (progInvokePath pInv, progInvokeArgs pInv)

-- | Helper function to split a string into a list of arguments.
-- It's supposed to handle quoted things sensibly, eg:
--
-- > splitArgs "--foo=\"C:\Program Files\Bar\" --baz"
-- >   = ["--foo=C:\Program Files\Bar", "--baz"]
--
splitArgs :: String -> [String]
splitArgs  = space []
  where
    space :: String -> String -> [String]
    space w []      = word w []
    space w ( c :s)
        | isSpace c = word w (space [] s)
    space w ('"':s) = string w s
    space w s       = nonstring w s

    string :: String -> String -> [String]
    string w []      = word w []
    string w ('"':s) = space w s
    string w ( c :s) = string (c:w) s

    nonstring :: String -> String -> [String]
    nonstring w  []      = word w []
    nonstring w  ('"':s) = string w s
    nonstring w  ( c :s) = space (c:w) s

    word [] s = s
    word w  s = reverse w : s

-- The test cases kinda have to be rewritten from the ground up... :/
--hunitTests :: [Test]
--hunitTests =
--    let m = [("ghc", GHC), ("nhc98", NHC), ("hugs", Hugs)]
--        (flags, commands', unkFlags, ers)
--               = getOpt Permute options ["configure", "foobar", "--prefix=/foo", "--ghc", "--nhc98", "--hugs", "--with-compiler=/comp", "--unknown1", "--unknown2", "--install-prefix=/foo", "--user", "--global"]
--       in  [TestLabel "very basic option parsing" $ TestList [
--                 "getOpt flags" ~: "failed" ~:
--                 [Prefix "/foo", GhcFlag, NhcFlag, HugsFlag,
--                  WithCompiler "/comp", InstPrefix "/foo", UserFlag, GlobalFlag]
--                 ~=? flags,
--                 "getOpt commands" ~: "failed" ~: ["configure", "foobar"] ~=? commands',
--                 "getOpt unknown opts" ~: "failed" ~:
--                      ["--unknown1", "--unknown2"] ~=? unkFlags,
--                 "getOpt errors" ~: "failed" ~: [] ~=? ers],
--
--               TestLabel "test location of various compilers" $ TestList
--               ["configure parsing for prefix and compiler flag" ~: "failed" ~:
--                    (Right (ConfigCmd (Just comp, Nothing, Just "/usr/local"), []))
--                   ~=? (parseArgs ["--prefix=/usr/local", "--"++name, "configure"])
--                   | (name, comp) <- m],
--
--               TestLabel "find the package tool" $ TestList
--               ["configure parsing for prefix comp flag, withcompiler" ~: "failed" ~:
--                    (Right (ConfigCmd (Just comp, Just "/foo/comp", Just "/usr/local"), []))
--                   ~=? (parseArgs ["--prefix=/usr/local", "--"++name,
--                                   "--with-compiler=/foo/comp", "configure"])
--                   | (name, comp) <- m],
--
--               TestLabel "simpler commands" $ TestList
--               [flag ~: "failed" ~: (Right (flagCmd, [])) ~=? (parseArgs [flag])
--                   | (flag, flagCmd) <- [("build", BuildCmd),
--                                         ("install", InstallCmd Nothing False),
--                                         ("sdist", SDistCmd),
--                                         ("register", RegisterCmd False)]
--                  ]
--               ]

{- Testing ideas:
   * IO to look for hugs and hugs-pkg (which hugs, etc)
   * quickCheck to test permutations of arguments
   * what other options can we over-ride with a command-line flag?
-}<|MERGE_RESOLUTION|>--- conflicted
+++ resolved
@@ -70,13 +70,9 @@
          ( Text(..), display )
 import qualified Distribution.Compat.ReadP as Parse
 import qualified Text.PrettyPrint as Disp
-<<<<<<< HEAD
-import Distribution.Package ( Dependency(..), InstalledPackageId )
-=======
 import Distribution.Package ( Dependency(..)
                             , PackageName
                             , InstalledPackageId )
->>>>>>> 5c70361b
 import Distribution.PackageDescription
          ( FlagName(..), FlagAssignment )
 import Distribution.Simple.Command hiding (boolOpt, boolOpt')
@@ -290,15 +286,9 @@
     configStripExes :: Flag Bool,      -- ^Enable executable stripping
     configStripLibs :: Flag Bool,      -- ^Enable library stripping
     configConstraints :: [Dependency], -- ^Additional constraints for
-<<<<<<< HEAD
-                                       -- dependencies
-    configDependencies :: [InstalledPackageId], -- ^Required dependencies
-
-=======
                                        -- dependencies.
     configDependencies :: [(PackageName, InstalledPackageId)],
       -- ^The packages depended on.
->>>>>>> 5c70361b
     configConfigurationsFlags :: FlagAssignment,
     configTests               :: Flag Bool, -- ^Enable test suite compilation
     configBenchmarks          :: Flag Bool, -- ^Enable benchmark compilation
@@ -514,14 +504,6 @@
          (reqArg "DEPENDENCY"
                  (readP_to_E (const "dependency expected") ((\x -> [x]) `fmap` parse))
                  (map (\x -> display x)))
-<<<<<<< HEAD
-      ,option "" ["dependency"]
-         "A list of installed packages to depend upon."
-         configDependencies (\v flags -> flags { configDependencies = v})
-         (reqArg "INSTALLEDPACKAGEID"
-                 (readP_to_E (const "InstalledPackageId expected") ((\x -> [x]) `fmap` parse))
-                 (map (\x -> display x)))
-=======
 
       ,option "" ["dependency"]
          "A list of exact dependencies. E.g., --dependency=\"void=void-0.5.8-177d5cdf20962d0581fe2e4932a6c309\""
@@ -530,7 +512,6 @@
                  (readP_to_E (const "dependency expected") ((\x -> [x]) `fmap` parseDependency))
                  (map (\x -> display (fst x) ++ "=" ++ display (snd x))))
 
->>>>>>> 5c70361b
       ,option "" ["tests"]
          "dependency checking and compilation for test suites listed in the package description file."
          configTests (\v flags -> flags { configTests = v })
@@ -693,17 +674,10 @@
     configDependencies  = mempty,
     configExtraIncludeDirs    = mempty,
     configConfigurationsFlags = mempty,
-<<<<<<< HEAD
-    configTests   = mempty,
-    configLibCoverage = mempty,
-    configBenchmarks    = mempty,
-    configInstalledPackageIdSuffix = mempty
-=======
     configTests               = mempty,
     configLibCoverage         = mempty,
     configExactConfiguration  = mempty,
     configBenchmarks          = mempty
->>>>>>> 5c70361b
   }
   mappend a b =  ConfigFlags {
     configPrograms      = configPrograms b,
@@ -737,17 +711,10 @@
     configDependencies  = combine configDependencies,
     configExtraIncludeDirs    = combine configExtraIncludeDirs,
     configConfigurationsFlags = combine configConfigurationsFlags,
-<<<<<<< HEAD
-    configTests = combine configTests,
-    configLibCoverage = combine configLibCoverage,
-    configBenchmarks    = combine configBenchmarks,
-    configInstalledPackageIdSuffix = combine configInstalledPackageIdSuffix
-=======
     configTests               = combine configTests,
     configLibCoverage         = combine configLibCoverage,
     configExactConfiguration  = combine configExactConfiguration,
     configBenchmarks          = combine configBenchmarks
->>>>>>> 5c70361b
   }
     where combine field = field a `mappend` field b
 
