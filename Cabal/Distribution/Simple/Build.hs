--- conflicted
+++ resolved
@@ -203,13 +203,8 @@
     pwd <- getCurrentDirectory
     TOD timestamp _ <- getClockTime
     let installedPkgInfo =
-<<<<<<< HEAD
-          (inplaceInstalledPackageInfo pwd distPref pkg_descr lib lbi clbi timestamp) {
-            -- The inplace registration uses the "-inplace" suffix,
-=======
           (inplaceInstalledPackageInfo pwd distPref pkg_descr lib lbi clbi) {
             -- The in place registration uses the "-inplace" suffix,
->>>>>>> 5c70361b
             -- not an ABI hash.
             IPI.installedPackageId = inplacePackageId (packageId installedPkgInfo)
           }
@@ -244,51 +239,8 @@
                     -- built.
                distPref = do
     pwd <- getCurrentDirectory
-<<<<<<< HEAD
-    TOD timestamp _ <- getClockTime
-    let bi  = testBuildInfo test
-        lib = Library {
-                exposedModules = [ m ],
-                libExposed     = True,
-                libBuildInfo   = bi
-              }
-        pkg = pkg_descr {
-                package      = (package pkg_descr) {
-                                 pkgName = PackageName (testName test)
-                               }
-              , buildDepends = targetBuildDepends $ testBuildInfo test
-              , executables  = []
-              , testSuites   = []
-              , library      = Just lib
-              }
-        ipi = (inplaceInstalledPackageInfo pwd distPref pkg lib lbi clbi timestamp) {
-                IPI.installedPackageId = inplacePackageId $ packageId ipi
-              }
-        testDir = buildDir lbi </> stubName test
-              </> stubName test ++ "-tmp"
-        testLibDep = thisPackageVersion $ package pkg
-        exe = Executable {
-                exeName    = stubName test,
-                modulePath = stubFilePath test,
-                buildInfo  = (testBuildInfo test) {
-                               hsSourceDirs       = [ testDir ],
-                               targetBuildDepends = testLibDep
-                                 : (targetBuildDepends $ testBuildInfo test)
-                             }
-              }
-        -- | The stub executable needs a new 'ComponentLocalBuildInfo'
-        -- that exposes the relevant test suite library.
-        exeClbi = clbi {
-                    componentPackageDeps =
-                        (IPI.installedPackageId ipi, packageId ipi)
-                      : (filter (\(_, x) -> let PackageName name = pkgName x
-                                            in name == "Cabal" || name == "base")
-                                (componentPackageDeps clbi))
-                  }
-=======
     let (pkg, lib, libClbi, ipi, exe, exeClbi) =
           testSuiteLibV09AsLibAndExe pkg_descr lbi test clbi distPref pwd
->>>>>>> 5c70361b
     preprocessComponent pkg_descr comp lbi False verbosity suffixes
     info verbosity $ "Building test suite " ++ testName test ++ "..."
     buildLib verbosity numJobs pkg lbi lib libClbi
