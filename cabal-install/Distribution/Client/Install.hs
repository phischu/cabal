--- conflicted
+++ resolved
@@ -1039,17 +1039,13 @@
 
   -- Configure phase
   onFailure ConfigureFailed $ withJobLimit buildLimit $ do
-<<<<<<< HEAD
+    when (numJobs > 1) $ notice verbosity $
+      "Configuring " ++ display pkgid ++ "..."
     unique <- getUnique
     setup configureCommand
         (setInstalledPackageIdSuffix (show unique)
             (substituteUnique unique
                 configureFlags))
-=======
-    when (numJobs > 1) $ notice verbosity $
-      "Configuring " ++ display pkgid ++ "..."
-    setup configureCommand configureFlags
->>>>>>> d50b2d39
 
   -- Build phase
     onFailure BuildFailed $ do
